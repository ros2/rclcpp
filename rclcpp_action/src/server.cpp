--- conflicted
+++ resolved
@@ -492,12 +492,8 @@
 
   if (result_response) {
     // Send the result now
-<<<<<<< HEAD
-    std::lock_guard<std::recursive_mutex> lock(pimpl_->action_server_reentrant_mutex_);
-    rcl_ret_t ret = rcl_action_send_result_response(
-=======
+    std::lock_guard<std::recursive_mutex> lock(pimpl_->action_server_reentrant_mutex_);
     rcl_ret_t rcl_ret = rcl_action_send_result_response(
->>>>>>> 8d5af668
       pimpl_->action_server_.get(), &request_header, result_response.get());
     if (RCL_RET_OK != rcl_ret) {
       rclcpp::exceptions::throw_from_rcl_error(rcl_ret);
