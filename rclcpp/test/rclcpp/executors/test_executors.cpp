// Copyright 2017 Open Source Robotics Foundation, Inc.
//
// Licensed under the Apache License, Version 2.0 (the "License");
// you may not use this file except in compliance with the License.
// You may obtain a copy of the License at
//
//     http://www.apache.org/licenses/LICENSE-2.0
//
// Unless required by applicable law or agreed to in writing, software
// distributed under the License is distributed on an "AS IS" BASIS,
// WITHOUT WARRANTIES OR CONDITIONS OF ANY KIND, either express or implied.
// See the License for the specific language governing permissions and
// limitations under the License.

/**
 * This test checks all implementations of rclcpp::executor to check they pass they basic API
 * tests. Anything specific to any executor in particular should go in a separate test file.
 */

#include <gtest/gtest.h>

#include <algorithm>
#include <atomic>
#include <chrono>
#include <limits>
#include <memory>
#include <string>
#include <thread>
#include <utility>
#include <vector>

#include "rcl/error_handling.h"
#include "rcl/time.h"
#include "rclcpp/clock.hpp"
#include "rclcpp/detail/add_guard_condition_to_rcl_wait_set.hpp"
#include "rclcpp/duration.hpp"
#include "rclcpp/guard_condition.hpp"
#include "rclcpp/rclcpp.hpp"
#include "rclcpp/time_source.hpp"

#include "test_msgs/msg/empty.hpp"
#include "test_msgs/srv/empty.hpp"

#include "./executor_types.hpp"
#include "./test_waitable.hpp"

using namespace std::chrono_literals;

template<typename T>
class TestExecutors : public ::testing::Test
{
public:
  void SetUp()
  {
    rclcpp::init(0, nullptr);

    const auto test_info = ::testing::UnitTest::GetInstance()->current_test_info();
    std::stringstream test_name;
    test_name << test_info->test_case_name() << "_" << test_info->name();
    node = std::make_shared<rclcpp::Node>("node", test_name.str());

    callback_count = 0;

    const std::string topic_name = std::string("topic_") + test_name.str();
    publisher = node->create_publisher<test_msgs::msg::Empty>(topic_name, rclcpp::QoS(10));
    auto callback = [this](test_msgs::msg::Empty::ConstSharedPtr) {this->callback_count++;};
    subscription =
      node->create_subscription<test_msgs::msg::Empty>(
      topic_name, rclcpp::QoS(10), std::move(callback));
  }

  void TearDown()
  {
    publisher.reset();
    subscription.reset();
    node.reset();

    rclcpp::shutdown();
  }

  rclcpp::Node::SharedPtr node;
  rclcpp::Publisher<test_msgs::msg::Empty>::SharedPtr publisher;
  rclcpp::Subscription<test_msgs::msg::Empty>::SharedPtr subscription;
  int callback_count;
};

template<typename T>
class TestExecutorsStable : public TestExecutors<T> {};

TYPED_TEST_SUITE(TestExecutors, ExecutorTypes, ExecutorTypeNames);

TYPED_TEST_SUITE(TestExecutorsStable, StandardExecutors, ExecutorTypeNames);

// Make sure that executors detach from nodes when destructing
TYPED_TEST(TestExecutors, detachOnDestruction)
{
  using ExecutorType = TypeParam;
  {
    ExecutorType executor;
    executor.add_node(this->node);
  }
  {
    ExecutorType executor;
    EXPECT_NO_THROW(executor.add_node(this->node));
  }
}

// Make sure that the executor can automatically remove expired nodes correctly
TYPED_TEST(TestExecutors, addTemporaryNode) {
  using ExecutorType = TypeParam;
  ExecutorType executor;

  {
    // Let node go out of scope before executor.spin()
    auto node = std::make_shared<rclcpp::Node>("temporary_node");
    executor.add_node(node);
  }

  // Sleep for a short time to verify executor.spin() is going, and didn't throw.
  std::thread spinner([&]() {EXPECT_NO_THROW(executor.spin());});

  std::this_thread::sleep_for(50ms);
  executor.cancel();
  spinner.join();
}

// Make sure that a spinning empty executor can be cancelled
TYPED_TEST(TestExecutors, emptyExecutor)
{
  using ExecutorType = TypeParam;
  ExecutorType executor;
  std::thread spinner([&]() {EXPECT_NO_THROW(executor.spin());});
  std::this_thread::sleep_for(50ms);
  executor.cancel();
  spinner.join();
}

// Check executor throws properly if the same node is added a second time
TYPED_TEST(TestExecutors, addNodeTwoExecutors)
{
  using ExecutorType = TypeParam;
  ExecutorType executor1;
  ExecutorType executor2;
  EXPECT_NO_THROW(executor1.add_node(this->node));
  EXPECT_THROW(executor2.add_node(this->node), std::runtime_error);
  executor1.remove_node(this->node, true);
}

// Check simple spin example
TYPED_TEST(TestExecutors, spinWithTimer)
{
  using ExecutorType = TypeParam;
  ExecutorType executor;

  bool timer_completed = false;
  auto timer = this->node->create_wall_timer(1ms, [&]() {timer_completed = true;});
  executor.add_node(this->node);

  std::thread spinner([&]() {executor.spin();});

  auto start = std::chrono::steady_clock::now();
  while (!timer_completed && (std::chrono::steady_clock::now() - start) < 10s) {
    std::this_thread::sleep_for(1ms);
  }

  EXPECT_TRUE(timer_completed);
  // Cancel needs to be called before join, so that executor.spin() returns.
  executor.cancel();
  spinner.join();
  executor.remove_node(this->node, true);
}

TYPED_TEST(TestExecutors, spinWhileAlreadySpinning)
{
  using ExecutorType = TypeParam;
  ExecutorType executor;

  std::atomic_bool timer_completed = false;
  auto timer = this->node->create_wall_timer(
    1ms, [&]() {
      timer_completed.store(true);
    });

  executor.add_node(this->node);
  std::thread spinner([&]() {executor.spin();});

  // Sleep for a short time to verify executor.spin() is going, and didn't throw.
  auto start = std::chrono::steady_clock::now();
  while (!timer_completed.load() && (std::chrono::steady_clock::now() - start) < 10s) {
    std::this_thread::sleep_for(1ms);
  }

  EXPECT_TRUE(timer_completed);
  EXPECT_THROW(executor.spin(), std::runtime_error);

  // Shutdown needs to be called before join, so that executor.spin() returns.
  executor.cancel();
  spinner.join();
  executor.remove_node(this->node, true);
}

// Check executor exits immediately if future is complete.
TYPED_TEST(TestExecutors, testSpinUntilFutureComplete)
{
  using ExecutorType = TypeParam;
  ExecutorType executor;
  executor.add_node(this->node);

  // test success of an immediately finishing future
  std::promise<bool> promise;
  std::future<bool> future = promise.get_future();
  promise.set_value(true);

  // spin_until_future_complete is expected to exit immediately, but would block up until its
  // timeout if the future is not checked before spin_once_impl.
  auto start = std::chrono::steady_clock::now();
  auto shared_future = future.share();
  auto ret = executor.spin_until_future_complete(shared_future, 1s);
  executor.remove_node(this->node, true);
  // Check it didn't reach timeout
  EXPECT_GT(500ms, (std::chrono::steady_clock::now() - start));
  EXPECT_EQ(rclcpp::FutureReturnCode::SUCCESS, ret);
}

// Same test, but uses a shared future.
TYPED_TEST(TestExecutors, testSpinUntilSharedFutureComplete)
{
  using ExecutorType = TypeParam;
  ExecutorType executor;
  executor.add_node(this->node);

  // test success of an immediately finishing future
  std::promise<bool> promise;
  std::future<bool> future = promise.get_future();
  promise.set_value(true);

  // spin_until_future_complete is expected to exit immediately, but would block up until its
  // timeout if the future is not checked before spin_once_impl.
  auto shared_future = future.share();
  auto start = std::chrono::steady_clock::now();
  auto ret = executor.spin_until_future_complete(shared_future, 1s);
  executor.remove_node(this->node, true);

  // Check it didn't reach timeout
  EXPECT_GT(500ms, (std::chrono::steady_clock::now() - start));
  EXPECT_EQ(rclcpp::FutureReturnCode::SUCCESS, ret);
}

// For a longer running future that should require several iterations of spin_once
TYPED_TEST(TestExecutors, testSpinUntilFutureCompleteNoTimeout)
{
  using ExecutorType = TypeParam;
  ExecutorType executor;
  executor.add_node(this->node);

  // This future doesn't immediately terminate, so some work gets performed.
  std::future<void> future = std::async(
    std::launch::async,
    [this]() {
      auto start = std::chrono::steady_clock::now();
      while (this->callback_count < 1 && (std::chrono::steady_clock::now() - start) < 1s) {
        std::this_thread::sleep_for(1ms);
      }
    });

  bool spin_exited = false;

  // Timeout set to negative for no timeout.
  std::thread spinner([&]() {
      auto ret = executor.spin_until_future_complete(future, -1s);
      EXPECT_EQ(rclcpp::FutureReturnCode::SUCCESS, ret);
      executor.remove_node(this->node, true);
      executor.cancel();
      spin_exited = true;
    });

  // Do some work for longer than the future needs.
  for (int i = 0; i < 100; ++i) {
    this->publisher->publish(test_msgs::msg::Empty());
    std::this_thread::sleep_for(1ms);
    if (spin_exited) {
      break;
    }
  }

  // Not testing accuracy, just want to make sure that some work occurred.
  EXPECT_LT(0, this->callback_count);

  // If this fails, the test will probably crash because spinner goes out of scope while the thread
  // is active. However, it beats letting this run until the gtest timeout.
  ASSERT_TRUE(spin_exited);
  executor.cancel();
  spinner.join();
}

// Check spin_until_future_complete timeout works as expected
TYPED_TEST(TestExecutors, testSpinUntilFutureCompleteWithTimeout)
{
  using ExecutorType = TypeParam;
  ExecutorType executor;
  executor.add_node(this->node);

  bool spin_exited = false;

  // Needs to run longer than spin_until_future_complete's timeout.
  std::future<void> future = std::async(
    std::launch::async,
    [&spin_exited]() {
      auto start = std::chrono::steady_clock::now();
      while (!spin_exited && (std::chrono::steady_clock::now() - start) < 1s) {
        std::this_thread::sleep_for(1ms);
      }
    });

  // Short timeout
  std::thread spinner([&]() {
      auto ret = executor.spin_until_future_complete(future, 1ms);
      EXPECT_EQ(rclcpp::FutureReturnCode::TIMEOUT, ret);
      executor.remove_node(this->node, true);
      spin_exited = true;
    });

  // Do some work for longer than timeout needs.
  for (int i = 0; i < 100; ++i) {
    this->publisher->publish(test_msgs::msg::Empty());
    std::this_thread::sleep_for(1ms);
    if (spin_exited) {
      break;
    }
  }

  EXPECT_TRUE(spin_exited);
  spinner.join();
}

TYPED_TEST(TestExecutors, spinAll)
{
  using ExecutorType = TypeParam;
  ExecutorType executor;
  auto waitable_interfaces = this->node->get_node_waitables_interface();
  auto my_waitable = std::make_shared<TestWaitable>();
  waitable_interfaces->add_waitable(my_waitable, nullptr);
  executor.add_node(this->node);

  // Long timeout, but should not block test if spin_all works as expected as we cancel the
  // executor.
  bool spin_exited = false;
  std::thread spinner([&spin_exited, &executor, this]() {
      executor.spin_all(1s);
      executor.remove_node(this->node, true);
      spin_exited = true;
    });

  // Do some work until sufficient calls to the waitable occur
  auto start = std::chrono::steady_clock::now();
  while (
    my_waitable->get_count() <= 1 &&
    !spin_exited &&
    (std::chrono::steady_clock::now() - start < 1s))
  {
    my_waitable->trigger();
    this->publisher->publish(test_msgs::msg::Empty());
    std::this_thread::sleep_for(1ms);
  }

  executor.cancel();
  start = std::chrono::steady_clock::now();
  while (!spin_exited && (std::chrono::steady_clock::now() - start) < 1s) {
    std::this_thread::sleep_for(1ms);
  }

  EXPECT_LT(1u, my_waitable->get_count());
  waitable_interfaces->remove_waitable(my_waitable, nullptr);
  ASSERT_TRUE(spin_exited);
  spinner.join();
}

// Helper function to convert chrono durations into a scalar that GoogleTest
// can more easily compare and print.
template<typename DurationT>
auto
to_nanoseconds_helper(DurationT duration)
{
  return std::chrono::duration_cast<std::chrono::nanoseconds>(duration).count();
}

// The purpose of this test is to check that the ExecutorT.spin_some() method:
//   - works nominally (it can execute entities)
//   - it can execute multiple items at once
//   - it does not wait for work to be available before returning
TYPED_TEST(TestExecutors, spin_some)
{
  using ExecutorType = TypeParam;

  // Use an isolated callback group to avoid interference from any housekeeping
  // items that may be in the default callback group of the node.
  constexpr bool automatically_add_to_executor_with_node = false;
  auto isolated_callback_group = this->node->create_callback_group(
    rclcpp::CallbackGroupType::MutuallyExclusive,
    automatically_add_to_executor_with_node);

  // Check that spin_some() returns quickly when there is no work to be done.
  // This can be a false positive if there is somehow some work for the executor
  // to do that has not been considered, but the isolated callback group should
  // avoid that.
  {
    ExecutorType executor;
    executor.add_callback_group(isolated_callback_group, this->node->get_node_base_interface());

    auto start = std::chrono::steady_clock::now();
    // spin_some with some non-trival "max_duration" and check that it does not
    // take anywhere near that long to execute.
    constexpr auto max_duration = 10s;
    executor.spin_some(max_duration);
    EXPECT_LT(
      to_nanoseconds_helper(std::chrono::steady_clock::now() - start),
      to_nanoseconds_helper(max_duration / 2))
      << "spin_some() took a long time to execute when it should have done "
      << "nothing and should not have blocked either, but this could be a "
      << "false negative if the computer is really slow";
  }

  // Check that having one thing ready gets executed by spin_some().
  auto waitable_interfaces = this->node->get_node_waitables_interface();
  auto my_waitable1 = std::make_shared<TestWaitable>();
  waitable_interfaces->add_waitable(my_waitable1, isolated_callback_group);
  {
    ExecutorType executor;
    executor.add_callback_group(isolated_callback_group, this->node->get_node_base_interface());

    my_waitable1->trigger();

    // The long duration should not matter, as executing the waitable is
    // non-blocking, and spin_some() should exit after completing the available
    // work.
    auto start = std::chrono::steady_clock::now();
    constexpr auto max_duration = 10s;
    executor.spin_some(max_duration);
    EXPECT_LT(
      to_nanoseconds_helper(std::chrono::steady_clock::now() - start),
      to_nanoseconds_helper(max_duration / 2))
      << "spin_some() took a long time to execute when it should have very "
      << "little to do and should not have blocked either, but this could be a "
      << "false negative if the computer is really slow";

    EXPECT_EQ(my_waitable1->get_count(), 1u)
      << "spin_some() failed to execute a waitable that was triggered";
  }

  // Check that multiple things being ready are executed by spin_some().
  auto my_waitable2 = std::make_shared<TestWaitable>();
  waitable_interfaces->add_waitable(my_waitable2, isolated_callback_group);
  {
    ExecutorType executor;
    executor.add_callback_group(isolated_callback_group, this->node->get_node_base_interface());

    const size_t original_my_waitable1_count = my_waitable1->get_count();
    my_waitable1->trigger();
    my_waitable2->trigger();

    // The long duration should not matter, as executing the waitable is
    // non-blocking, and spin_some() should exit after completing the available
    // work.
    auto start = std::chrono::steady_clock::now();
    constexpr auto max_duration = 10s;
    executor.spin_some(max_duration);
    EXPECT_LT(
      to_nanoseconds_helper(std::chrono::steady_clock::now() - start),
      to_nanoseconds_helper(max_duration / 2))
      << "spin_some() took a long time to execute when it should have very "
      << "little to do and should not have blocked either, but this could be a "
      << "false negative if the computer is really slow";

    EXPECT_EQ(my_waitable1->get_count(), original_my_waitable1_count + 1)
      << "spin_some() failed to execute a waitable that was triggered";
    EXPECT_EQ(my_waitable2->get_count(), 1u)
      << "spin_some() failed to execute a waitable that was triggered";
  }
}

// The purpose of this test is to check that the ExecutorT.spin_some() method:
//   - does not continue executing after max_duration has elapsed
// TODO(wjwwood): The `StaticSingleThreadedExecutor`
//   do not properly implement max_duration (it seems), so disable this test
//   for them in the meantime.
//   see: https://github.com/ros2/rclcpp/issues/2462
TYPED_TEST(TestExecutorsStable, spin_some_max_duration)
{
  using ExecutorType = TypeParam;

<<<<<<< HEAD
=======
  // TODO(wjwwood): The `StaticSingleThreadedExecutor`
  //   do not properly implement max_duration (it seems), so disable this test
  //   for them in the meantime.
  //   see: https://github.com/ros2/rclcpp/issues/2462
#ifdef __clang__
# pragma clang diagnostic push
# pragma clang diagnostic ignored "-Wdeprecated-declarations"
#endif

  if (
    std::is_same<ExecutorType, DeprecatedStaticSingleThreadedExecutor>())
  {
    GTEST_SKIP();
  }
#ifdef __clang__
# pragma clang diagnostic pop
#endif

>>>>>>> ee94bc63
  // Use an isolated callback group to avoid interference from any housekeeping
  // items that may be in the default callback group of the node.
  constexpr bool automatically_add_to_executor_with_node = false;
  auto isolated_callback_group = this->node->create_callback_group(
    rclcpp::CallbackGroupType::MutuallyExclusive,
    automatically_add_to_executor_with_node);

  // Set up a situation with two waitables that take time to execute, such that
  // the time it takes to execute two waitables far exceeds the max_duration
  // given to spin_some(), which should result in spin_some() starting to
  // execute one of them, have the max duration elapse, finish executing one
  // of them, then returning before starting on the second.
  constexpr auto max_duration = 100ms;  // relatively short because we expect to exceed it
  constexpr auto waitable_callback_duration = max_duration * 2;
  auto long_running_callback = [&waitable_callback_duration]() {
      std::this_thread::sleep_for(waitable_callback_duration);
    };

  auto waitable_interfaces = this->node->get_node_waitables_interface();

  auto my_waitable1 = std::make_shared<TestWaitable>();
  my_waitable1->set_on_execute_callback(long_running_callback);
  waitable_interfaces->add_waitable(my_waitable1, isolated_callback_group);

  auto my_waitable2 = std::make_shared<TestWaitable>();
  my_waitable2->set_on_execute_callback(long_running_callback);
  waitable_interfaces->add_waitable(my_waitable2, isolated_callback_group);

  my_waitable1->trigger();
  my_waitable2->trigger();

  ExecutorType executor;
  executor.add_callback_group(isolated_callback_group, this->node->get_node_base_interface());

  auto start = std::chrono::steady_clock::now();
  // spin_some and check that it does not take longer than two of waitable_callback_duration,
  // nor significantly less than a single waitable_callback_duration.
  executor.spin_some(max_duration);
  auto spin_some_run_time = std::chrono::steady_clock::now() - start;
  EXPECT_GT(
    to_nanoseconds_helper(spin_some_run_time),
    to_nanoseconds_helper(waitable_callback_duration / 2))
    << "spin_some() took less than half the expected time to execute a single "
    << "waitable, which implies it did not actually execute one when it was "
    << "expected to";
  EXPECT_LT(
    to_nanoseconds_helper(spin_some_run_time),
    to_nanoseconds_helper(waitable_callback_duration * 2))
    << "spin_some() took longer than expected to execute by a significant margin, but "
    << "this could be a false positive on a very slow computer";

  // check that exactly one of the waitables were executed (do not depend on a specific order)
  size_t number_of_waitables_executed = my_waitable1->get_count() + my_waitable2->get_count();
  EXPECT_EQ(number_of_waitables_executed, 1u)
    << "expected exactly one of the two waitables to be executed, but "
    << "my_waitable1->get_count(): " << my_waitable1->get_count() << " and "
    << "my_waitable2->get_count(): " << my_waitable2->get_count();
}

// Check spin_node_until_future_complete with node base pointer
TYPED_TEST(TestExecutors, testSpinNodeUntilFutureCompleteNodeBasePtr)
{
  using ExecutorType = TypeParam;
  ExecutorType executor;

  std::promise<bool> promise;
  std::future<bool> future = promise.get_future();
  promise.set_value(true);

  auto shared_future = future.share();
  auto ret = rclcpp::executors::spin_node_until_future_complete(
    executor, this->node->get_node_base_interface(), shared_future, 1s);
  EXPECT_EQ(rclcpp::FutureReturnCode::SUCCESS, ret);
}

// Check spin_node_until_future_complete with node pointer
TYPED_TEST(TestExecutors, testSpinNodeUntilFutureCompleteNodePtr)
{
  using ExecutorType = TypeParam;
  ExecutorType executor;

  std::promise<bool> promise;
  std::future<bool> future = promise.get_future();
  promise.set_value(true);

  auto shared_future = future.share();
  auto ret = rclcpp::executors::spin_node_until_future_complete(
    executor, this->node, shared_future, 1s);
  EXPECT_EQ(rclcpp::FutureReturnCode::SUCCESS, ret);
}

// Check spin_until_future_complete can be properly interrupted.
TYPED_TEST(TestExecutors, testSpinUntilFutureCompleteInterrupted)
{
  using ExecutorType = TypeParam;
  ExecutorType executor;
  executor.add_node(this->node);

  bool spin_exited = false;

  // This needs to block longer than it takes to get to the shutdown call below and for
  // spin_until_future_complete to return
  std::future<void> future = std::async(
    std::launch::async,
    [&spin_exited]() {
      auto start = std::chrono::steady_clock::now();
      while (!spin_exited && (std::chrono::steady_clock::now() - start) < 1s) {
        std::this_thread::sleep_for(1ms);
      }
    });

  // Long timeout
  std::thread spinner([&spin_exited, &executor, &future]() {
      auto ret = executor.spin_until_future_complete(future, 1s);
      EXPECT_EQ(rclcpp::FutureReturnCode::INTERRUPTED, ret);
      spin_exited = true;
    });

  // Do some minimal work
  this->publisher->publish(test_msgs::msg::Empty());
  std::this_thread::sleep_for(1ms);

  // Force interruption
  rclcpp::shutdown();

  // Give it time to exit
  auto start = std::chrono::steady_clock::now();
  while (!spin_exited && (std::chrono::steady_clock::now() - start) < 1s) {
    std::this_thread::sleep_for(1ms);
  }

  EXPECT_TRUE(spin_exited);
  spinner.join();
}

// This test verifies that the add_node operation is robust wrt race conditions.
// It's mostly meant to prevent regressions in the events-executor, but the operation should be
// thread-safe in all executor implementations.
// The initial implementation of the events-executor contained a bug where the executor
// would end up in an inconsistent state and stop processing interrupt/shutdown notifications.
// Manually adding a node to the executor results in a) producing a notify waitable event
// and b) refreshing the executor collections.
// The inconsistent state would happen if the event was processed before the collections were
// finished to be refreshed: the executor would pick up the event but be unable to process it.
// This would leave the `entities_need_rebuild_` flag to true, preventing additional
// notify waitable events to be pushed.
// The behavior is observable only under heavy load, so this test spawns several worker
// threads. Due to the nature of the bug, this test may still succeed even if the
// bug is present. However repeated runs will show its flakiness nature and indicate
// an eventual regression.
TYPED_TEST(TestExecutors, testRaceConditionAddNode)
{
  using ExecutorType = TypeParam;

  // Spawn some threads to do some heavy work
  std::atomic<bool> should_cancel = false;
  std::vector<std::thread> stress_threads;
  for (size_t i = 0; i < 5 * std::thread::hardware_concurrency(); i++) {
    stress_threads.emplace_back(
      [&should_cancel, i]() {
        // This is just some arbitrary heavy work
        volatile size_t total = 0;
        for (size_t k = 0; k < 549528914167; k++) {
          if (should_cancel) {
            break;
          }
          total += k * (i + 42);
          (void)total;
        }
      });
  }

  // Create an executor
  ExecutorType executor;
  // Start spinning
  auto executor_thread = std::thread(
    [&executor]() {
      executor.spin();
    });
  // Add a node to the executor
  executor.add_node(this->node);

  // Cancel the executor (make sure that it's already spinning first)
  while (!executor.is_spinning() && rclcpp::ok()) {
    continue;
  }
  executor.cancel();

  // Try to join the thread after cancelling the executor
  // This is the "test". We want to make sure that we can still cancel the executor
  // regardless of the presence of race conditions
  executor_thread.join();

  // The test is now completed: we can join the stress threads
  should_cancel = true;
  for (auto & t : stress_threads) {
    t.join();
  }
}

// Check that executors are correctly notified while they are spinning
// we notify twice to ensure that the notify waitable is still working
// after the first notification
TYPED_TEST(TestExecutors, notifyTwiceWhileSpinning)
{
  using ExecutorType = TypeParam;

  // Create executor, add the node and start spinning
  ExecutorType executor;
  executor.add_node(this->node);
  std::thread spinner([&]() {executor.spin();});

  // Wait for executor to be spinning
  while (!executor.is_spinning()) {
    std::this_thread::sleep_for(std::chrono::milliseconds(1));
  }

  // Create the first subscription while the executor is already spinning
  std::atomic<size_t> sub1_msg_count {0};
  auto sub1 = this->node->template create_subscription<test_msgs::msg::Empty>(
    this->publisher->get_topic_name(),
    rclcpp::QoS(10),
    [&sub1_msg_count](test_msgs::msg::Empty::ConstSharedPtr) {
      sub1_msg_count++;
    });

  // Publish a message and verify it's received
  this->publisher->publish(test_msgs::msg::Empty());
  auto start = std::chrono::steady_clock::now();
  while (sub1_msg_count == 0 && (std::chrono::steady_clock::now() - start) < 10s) {
    std::this_thread::sleep_for(1ms);
  }
  EXPECT_EQ(sub1_msg_count, 1u);

  // Create a second subscription while the executor is already spinning
  std::atomic<size_t> sub2_msg_count {0};
  auto sub2 = this->node->template create_subscription<test_msgs::msg::Empty>(
    this->publisher->get_topic_name(),
    rclcpp::QoS(10),
    [&sub2_msg_count](test_msgs::msg::Empty::ConstSharedPtr) {
      sub2_msg_count++;
    });

  // Publish a message and verify it's received by both subscriptions
  this->publisher->publish(test_msgs::msg::Empty());
  start = std::chrono::steady_clock::now();
  while (
    sub1_msg_count == 1 &&
    sub2_msg_count == 0 &&
    (std::chrono::steady_clock::now() - start) < 10s)
  {
    std::this_thread::sleep_for(1ms);
  }
  EXPECT_EQ(sub1_msg_count, 2u);
  EXPECT_EQ(sub2_msg_count, 1u);

  // Cancel needs to be called before join, so that executor.spin() returns.
  executor.cancel();
  spinner.join();
}

// Check spin_until_future_complete with node base pointer (instantiates its own executor)
TEST(TestExecutors, testSpinUntilFutureCompleteNodeBasePtr)
{
  rclcpp::init(0, nullptr);

  {
    auto node = std::make_shared<rclcpp::Node>("node");

    std::promise<bool> promise;
    std::future<bool> future = promise.get_future();
    promise.set_value(true);

    auto shared_future = future.share();
    auto ret = rclcpp::spin_until_future_complete(
      node->get_node_base_interface(), shared_future, 1s);
    EXPECT_EQ(rclcpp::FutureReturnCode::SUCCESS, ret);
  }

  rclcpp::shutdown();
}

// Check spin_until_future_complete with node pointer (instantiates its own executor)
TEST(TestExecutors, testSpinUntilFutureCompleteNodePtr)
{
  rclcpp::init(0, nullptr);

  {
    auto node = std::make_shared<rclcpp::Node>("node");

    std::promise<bool> promise;
    std::future<bool> future = promise.get_future();
    promise.set_value(true);

    auto shared_future = future.share();
    auto ret = rclcpp::spin_until_future_complete(node, shared_future, 1s);
    EXPECT_EQ(rclcpp::FutureReturnCode::SUCCESS, ret);
  }

  rclcpp::shutdown();
}

// Check spin functions with non default context
TEST(TestExecutors, testSpinWithNonDefaultContext)
{
  auto non_default_context = std::make_shared<rclcpp::Context>();
  non_default_context->init(0, nullptr);

  {
    auto node =
      std::make_unique<rclcpp::Node>("node", rclcpp::NodeOptions().context(non_default_context));

    EXPECT_NO_THROW(rclcpp::spin_some(node->get_node_base_interface()));

    EXPECT_NO_THROW(rclcpp::spin_all(node->get_node_base_interface(), 1s));

    auto check_spin_until_future_complete = [&]() {
        std::promise<bool> promise;
        std::future<bool> future = promise.get_future();
        promise.set_value(true);

        auto shared_future = future.share();
        auto ret = rclcpp::spin_until_future_complete(
          node->get_node_base_interface(), shared_future, 1s);
        EXPECT_EQ(rclcpp::FutureReturnCode::SUCCESS, ret);
      };
    EXPECT_NO_THROW(check_spin_until_future_complete());
  }

  rclcpp::shutdown(non_default_context);
}

TYPED_TEST(TestExecutors, release_ownership_entity_after_spinning_cancel)
{
  using ExecutorType = TypeParam;
  ExecutorType executor;

  auto future = std::async(std::launch::async, [&executor] {executor.spin();});

  auto node = std::make_shared<rclcpp::Node>("test_node");
  auto callback = [](
    const test_msgs::srv::Empty::Request::SharedPtr, test_msgs::srv::Empty::Response::SharedPtr) {
    };
  auto server = node->create_service<test_msgs::srv::Empty>("test_service", callback);
  while (!executor.is_spinning()) {
    std::this_thread::sleep_for(50ms);
  }
  executor.add_node(node);
  std::this_thread::sleep_for(50ms);
  executor.cancel();
  std::future_status future_status = future.wait_for(1s);
  EXPECT_EQ(future_status, std::future_status::ready);

  EXPECT_EQ(server.use_count(), 1);
}<|MERGE_RESOLUTION|>--- conflicted
+++ resolved
@@ -488,27 +488,6 @@
 {
   using ExecutorType = TypeParam;
 
-<<<<<<< HEAD
-=======
-  // TODO(wjwwood): The `StaticSingleThreadedExecutor`
-  //   do not properly implement max_duration (it seems), so disable this test
-  //   for them in the meantime.
-  //   see: https://github.com/ros2/rclcpp/issues/2462
-#ifdef __clang__
-# pragma clang diagnostic push
-# pragma clang diagnostic ignored "-Wdeprecated-declarations"
-#endif
-
-  if (
-    std::is_same<ExecutorType, DeprecatedStaticSingleThreadedExecutor>())
-  {
-    GTEST_SKIP();
-  }
-#ifdef __clang__
-# pragma clang diagnostic pop
-#endif
-
->>>>>>> ee94bc63
   // Use an isolated callback group to avoid interference from any housekeeping
   // items that may be in the default callback group of the node.
   constexpr bool automatically_add_to_executor_with_node = false;
