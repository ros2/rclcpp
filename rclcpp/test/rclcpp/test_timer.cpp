--- conflicted
+++ resolved
@@ -59,26 +59,6 @@
         }
         // prevent any tests running timer from blocking
         this->executor->cancel();
-<<<<<<< HEAD
-      }
-    );
-    EXPECT_TRUE(timer->is_steady());
-
-    timer_without_autostart = test_node->create_wall_timer(
-      100ms,
-      [this]() -> void
-      {
-        this->has_timer_run.store(true);
-
-        if (this->cancel_timer.load()) {
-          this->timer->cancel();
-        }
-        // prevent any tests running timer from blocking
-        this->executor->cancel();
-      }, nullptr, false);
-    EXPECT_TRUE(timer_without_autostart->is_steady());
-
-=======
       };
 
     // Store the timer type for use in TEST_P declarations.
@@ -93,7 +73,20 @@
         EXPECT_FALSE(timer->is_steady());
         break;
     }
->>>>>>> 6167a575
+    timer_without_autostart = test_node->create_wall_timer(
+      100ms,
+      [this]() -> void
+      {
+        this->has_timer_run.store(true);
+
+        if (this->cancel_timer.load()) {
+          this->timer->cancel();
+        }
+        // prevent any tests running timer from blocking
+        this->executor->cancel();
+      }, nullptr, false);
+    EXPECT_TRUE(timer_without_autostart->is_steady());
+
     executor->add_node(test_node);
     // don't start spinning, let the test dictate when
   }
@@ -341,22 +334,6 @@
   }
 }
 
-<<<<<<< HEAD
-/// Simple test of a timer without autostart
-TEST_F(TestTimer, test_timer_without_autostart)
-{
-  EXPECT_TRUE(timer_without_autostart->is_canceled());
-  EXPECT_EQ(
-    timer_without_autostart->time_until_trigger().count(),
-    std::chrono::nanoseconds::max().count());
-  // Reset to change start timer
-  timer_without_autostart->reset();
-  EXPECT_LE(
-    timer_without_autostart->time_until_trigger().count(),
-    std::chrono::nanoseconds::max().count());
-  EXPECT_FALSE(timer_without_autostart->is_canceled());
-}
-=======
 INSTANTIATE_TEST_SUITE_P(
   PerTimerType, TestTimer,
   ::testing::Values(TimerType::WALL_TIMER, TimerType::GENERIC_TIMER),
@@ -372,4 +349,18 @@
     return std::string("unknown");
   }
 );
->>>>>>> 6167a575
+
+/// Simple test of a timer without autostart
+TEST_P(TestTimer, test_timer_without_autostart)
+{
+  EXPECT_TRUE(timer_without_autostart->is_canceled());
+  EXPECT_EQ(
+    timer_without_autostart->time_until_trigger().count(),
+    std::chrono::nanoseconds::max().count());
+  // Reset to change start timer
+  timer_without_autostart->reset();
+  EXPECT_LE(
+    timer_without_autostart->time_until_trigger().count(),
+    std::chrono::nanoseconds::max().count());
+  EXPECT_FALSE(timer_without_autostart->is_canceled());
+}