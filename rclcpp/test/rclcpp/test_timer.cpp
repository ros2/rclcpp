// Copyright 2019 Open Source Robotics Foundation, Inc.
//
// Licensed under the Apache License, Version 2.0 (the "License");
// you may not use this file except in compliance with the License.
// You may obtain a copy of the License at
//
//     http://www.apache.org/licenses/LICENSE-2.0
//
// Unless required by applicable law or agreed to in writing, software
// distributed under the License is distributed on an "AS IS" BASIS,
// WITHOUT WARRANTIES OR CONDITIONS OF ANY KIND, either express or implied.
// See the License for the specific language governing permissions and
// limitations under the License.

#include <gtest/gtest.h>

#include <atomic>
#include <chrono>
#include <exception>
#include <memory>
#include <utility>

#include "rcl/timer.h"

#include "rclcpp/executors/single_threaded_executor.hpp"
#include "rclcpp/rclcpp.hpp"

#include "../mocking_utils/patch.hpp"
#include "../utils/rclcpp_gtest_macros.hpp"

using namespace std::chrono_literals;

/// We want to test everything for both the wall and generic timer.
enum class TimerType
{
  WALL_TIMER,
  GENERIC_TIMER,
};

/// Timer testing bring up and teardown
class TestTimer : public ::testing::TestWithParam<TimerType>
{
protected:
  void SetUp() override
  {
    rclcpp::init(0, nullptr);
    executor = std::make_shared<rclcpp::executors::SingleThreadedExecutor>();

    has_timer_run.store(false);
    cancel_timer.store(false);

    test_node = std::make_shared<rclcpp::Node>("test_timer_node");

    auto timer_callback = [this]() -> void {
        this->has_timer_run.store(true);

        if (this->cancel_timer.load()) {
          this->timer->cancel();
        }
        // prevent any tests running timer from blocking
        this->executor->cancel();
      };

    // Store the timer type for use in TEST_P declarations.
    timer_type = GetParam();
    switch (timer_type) {
      case TimerType::WALL_TIMER:
        timer = test_node->create_wall_timer(100ms, timer_callback);
        EXPECT_TRUE(timer->is_steady());
        break;
      case TimerType::GENERIC_TIMER:
        timer = test_node->create_timer(100ms, timer_callback);
        EXPECT_FALSE(timer->is_steady());
        break;
    }
    timer_without_autostart = test_node->create_wall_timer(
      100ms,
      [this]() -> void
      {
        this->has_timer_run.store(true);

        if (this->cancel_timer.load()) {
          this->timer->cancel();
        }
        // prevent any tests running timer from blocking
        this->executor->cancel();
      }, nullptr, false);
    EXPECT_TRUE(timer_without_autostart->is_steady());

    executor->add_node(test_node);
    // don't start spinning, let the test dictate when
  }

  void TearDown() override
  {
    timer.reset();
    test_node.reset();
    executor.reset();
    rclcpp::shutdown();
  }

  // set to true if the timer callback executed, false otherwise
  TimerType timer_type;
  std::atomic<bool> has_timer_run;
  // flag used to cancel the timer in the timer callback. If true cancel the timer, otherwise
  // cancel the executor (preventing any tests from blocking)
  std::atomic<bool> cancel_timer;
  rclcpp::Node::SharedPtr test_node;
  std::shared_ptr<rclcpp::TimerBase> timer;
  std::shared_ptr<rclcpp::TimerBase> timer_without_autostart;
  std::shared_ptr<rclcpp::executors::SingleThreadedExecutor> executor;
};

/// check if initial states are set as expected
void test_initial_conditions(
  std::shared_ptr<rclcpp::TimerBase> & timer,
  std::atomic<bool> & has_timer_run)
{
  ASSERT_FALSE(timer->is_canceled());
  ASSERT_FALSE(has_timer_run.load());
}

/// Simple test
TEST_P(TestTimer, test_simple_cancel)
{
  // expect clean state, don't run otherwise
  test_initial_conditions(timer, has_timer_run);

  // cancel
  timer->cancel();
  EXPECT_TRUE(timer->is_canceled());

  EXPECT_FALSE(has_timer_run.load());
}

/// Test state when using reset
TEST_P(TestTimer, test_is_canceled_reset)
{
  // expect clean state, don't run otherwise
  test_initial_conditions(timer, has_timer_run);

  // reset shouldn't affect state (not canceled yet)
  timer->reset();
  EXPECT_LE(timer->time_until_trigger().count(), std::chrono::nanoseconds::max().count());
  EXPECT_FALSE(timer->is_canceled());

  // cancel after reset
  timer->cancel();
  EXPECT_TRUE(timer->is_canceled());
  EXPECT_EQ(timer->time_until_trigger().count(), std::chrono::nanoseconds::max().count());

  // reset and cancel
  timer->reset();
  EXPECT_FALSE(timer->is_canceled());
  timer->cancel();
  EXPECT_TRUE(timer->is_canceled());

  EXPECT_FALSE(has_timer_run.load());
}

/// Run and check state, cancel the executor
TEST_P(TestTimer, test_run_cancel_executor)
{
  // expect clean state, don't run otherwise
  test_initial_conditions(timer, has_timer_run);

  // run the timer (once, this forces an executor cancel so spin won't block)
  // but the timer was not explicitly cancelled
  executor->spin();
  EXPECT_TRUE(has_timer_run.load());

  // force a timer cancel
  EXPECT_FALSE(timer->is_canceled());
  timer->cancel();
  EXPECT_TRUE(timer->is_canceled());
}

/// Run and check state, cancel the timer
TEST_P(TestTimer, test_run_cancel_timer)
{
  // expect clean state, don't run otherwise
  test_initial_conditions(timer, has_timer_run);

  // force a timer cancellation
  cancel_timer.store(true);
  // run the timer (once, this forces an executor cancel so spin won't block)
  executor->spin();
  EXPECT_TRUE(has_timer_run.load());
  EXPECT_TRUE(timer->is_canceled());
}

TEST_P(TestTimer, test_bad_arguments) {
  auto node_base = rclcpp::node_interfaces::get_node_base_interface(test_node);
  auto context = node_base->get_context();

  auto steady_clock = std::make_shared<rclcpp::Clock>(RCL_STEADY_TIME);

  // Negative period
  EXPECT_THROW(
    rclcpp::GenericTimer<void (*)()>(steady_clock, -1ms, []() {}, context),
    rclcpp::exceptions::RCLInvalidArgument);

  // Very negative period
  constexpr auto nanoseconds_min = std::chrono::nanoseconds::min();
  EXPECT_THROW(
    rclcpp::GenericTimer<void (*)()>(
      steady_clock, nanoseconds_min, []() {}, context),
    rclcpp::exceptions::RCLInvalidArgument);

  // nanoseconds max, should be ok
  constexpr auto nanoseconds_max = std::chrono::nanoseconds::max();
  EXPECT_NO_THROW(
    rclcpp::GenericTimer<void (*)()>(
      steady_clock, nanoseconds_max, []() {}, context));

  // 0 duration period, should be ok
  EXPECT_NO_THROW(
    rclcpp::GenericTimer<void (*)()>(steady_clock, 0ms, []() {}, context));

  // context is null, which resorts to default
  EXPECT_NO_THROW(
    rclcpp::GenericTimer<void (*)()>(steady_clock, 1ms, []() {}, nullptr));

  // Clock is unitialized
  auto unitialized_clock = std::make_shared<rclcpp::Clock>(RCL_CLOCK_UNINITIALIZED);
  EXPECT_THROW(
    rclcpp::GenericTimer<void (*)()>(unitialized_clock, 1us, []() {}, context),
    rclcpp::exceptions::RCLError);
}

TEST_P(TestTimer, callback_with_timer) {
  rclcpp::TimerBase * timer_ptr = nullptr;
  auto timer_callback = [&timer_ptr](rclcpp::TimerBase & timer) {
      timer_ptr = &timer;
    };
  switch (timer_type) {
    case TimerType::WALL_TIMER:
      timer = test_node->create_wall_timer(1ms, timer_callback);
      break;
    case TimerType::GENERIC_TIMER:
      timer = test_node->create_timer(1ms, timer_callback);
      break;
  }
  auto start = std::chrono::steady_clock::now();
  while (nullptr == timer_ptr &&
    (std::chrono::steady_clock::now() - start) < std::chrono::milliseconds(100))
  {
    executor->spin_once(std::chrono::milliseconds(10));
  }
  EXPECT_EQ(timer.get(), timer_ptr);
  EXPECT_LE(std::chrono::nanoseconds(0).count(), timer_ptr->time_until_trigger().count());
  EXPECT_FALSE(timer_ptr->is_ready());
}

TEST_P(TestTimer, callback_with_period_zero) {
  rclcpp::TimerBase * timer_ptr = nullptr;
  auto timer_callback = [&timer_ptr](rclcpp::TimerBase & timer) {
      timer_ptr = &timer;
    };
  switch (timer_type) {
    case TimerType::WALL_TIMER:
      timer = test_node->create_wall_timer(0ms, timer_callback);
      break;
    case TimerType::GENERIC_TIMER:
      timer = test_node->create_timer(0ms, timer_callback);
      break;
  }
  auto start = std::chrono::steady_clock::now();
  while (nullptr == timer_ptr &&
    (std::chrono::steady_clock::now() - start) < std::chrono::milliseconds(100))
  {
    executor->spin_once(std::chrono::milliseconds(10));
  }
  ASSERT_EQ(timer.get(), timer_ptr);
  EXPECT_GE(std::chrono::nanoseconds(0).count(), timer_ptr->time_until_trigger().count());
  EXPECT_TRUE(timer_ptr->is_ready());
}

/// Test internal failures using mocks
TEST_P(TestTimer, test_failures_with_exceptions)
{
  // expect clean state, don't run otherwise
  test_initial_conditions(timer, has_timer_run);
  {
    std::shared_ptr<rclcpp::TimerBase> timer_to_test_destructor;
    // Test destructor failure, just logs a msg
    auto mock = mocking_utils::inject_on_return("lib:rclcpp", rcl_timer_fini, RCL_RET_ERROR);
    EXPECT_NO_THROW(
    {
      switch (timer_type) {
        case TimerType::WALL_TIMER:
          timer_to_test_destructor =
          test_node->create_wall_timer(std::chrono::milliseconds(0), [](void) {});
          break;
        case TimerType::GENERIC_TIMER:
          timer_to_test_destructor =
          test_node->create_timer(std::chrono::milliseconds(0), [](void) {});
          break;
      }
      timer_to_test_destructor.reset();
    });
  }
  {
    auto mock = mocking_utils::patch_and_return(
      "lib:rclcpp", rcl_timer_cancel, RCL_RET_ERROR);
    RCLCPP_EXPECT_THROW_EQ(
      timer->cancel(), std::runtime_error("Couldn't cancel timer: error not set"));
  }
  {
    auto mock = mocking_utils::patch_and_return(
      "lib:rclcpp", rcl_timer_is_canceled, RCL_RET_ERROR);
    RCLCPP_EXPECT_THROW_EQ(
      timer->is_canceled(),
      std::runtime_error("Couldn't get timer cancelled state: error not set"));
  }
  {
    auto mock = mocking_utils::patch_and_return(
      "lib:rclcpp", rcl_timer_reset, RCL_RET_ERROR);
    RCLCPP_EXPECT_THROW_EQ(
      timer->reset(), std::runtime_error("Couldn't reset timer: error not set"));
  }
  {
    auto mock = mocking_utils::patch_and_return(
      "lib:rclcpp", rcl_timer_is_ready, RCL_RET_ERROR);
    RCLCPP_EXPECT_THROW_EQ(
      timer->is_ready(), std::runtime_error("Failed to check timer: error not set"));
  }
  {
    auto mock = mocking_utils::patch_and_return(
      "lib:rclcpp", rcl_timer_get_time_until_next_call, RCL_RET_ERROR);
    RCLCPP_EXPECT_THROW_EQ(
      timer->time_until_trigger(),
      std::runtime_error("Timer could not get time until next call: error not set"));
  }
}

INSTANTIATE_TEST_SUITE_P(
  PerTimerType, TestTimer,
  ::testing::Values(TimerType::WALL_TIMER, TimerType::GENERIC_TIMER),
  [](const ::testing::TestParamInfo<TimerType> & info) -> std::string {
    switch (info.param) {
      case TimerType::WALL_TIMER:
        return std::string("wall_timer");
      case TimerType::GENERIC_TIMER:
        return std::string("generic_timer");
      default:
        break;
    }
    return std::string("unknown");
  }
);

<<<<<<< HEAD
TEST_P(TestTimer, test_timer_triggered_once) {
  std::atomic<int> callback_counter{0};

  rclcpp::TimerBase::SharedPtr timer_called_twice;
  timer_called_twice = test_node->create_wall_timer(
    0ms,
    [&callback_counter]() {
      callback_counter += 1;
    }, nullptr, 1);

  executor->spin();
  ASSERT_EQ(1, callback_counter);

  executor->spin();
  ASSERT_EQ(1, callback_counter);
  ASSERT_TRUE(timer_called_twice->is_canceled());

  timer_called_twice->reset();

  executor->spin();
  ASSERT_EQ(2, callback_counter);

  executor->spin();
  ASSERT_EQ(2, callback_counter);
  ASSERT_TRUE(timer_called_twice->is_canceled());
=======
/// Simple test of a timer without autostart
TEST_P(TestTimer, test_timer_without_autostart)
{
  EXPECT_TRUE(timer_without_autostart->is_canceled());
  EXPECT_EQ(
    timer_without_autostart->time_until_trigger().count(),
    std::chrono::nanoseconds::max().count());
  // Reset to change start timer
  timer_without_autostart->reset();
  EXPECT_LE(
    timer_without_autostart->time_until_trigger().count(),
    std::chrono::nanoseconds::max().count());
  EXPECT_FALSE(timer_without_autostart->is_canceled());
>>>>>>> fe2e0e4c
}<|MERGE_RESOLUTION|>--- conflicted
+++ resolved
@@ -350,7 +350,6 @@
   }
 );
 
-<<<<<<< HEAD
 TEST_P(TestTimer, test_timer_triggered_once) {
   std::atomic<int> callback_counter{0};
 
@@ -359,7 +358,7 @@
     0ms,
     [&callback_counter]() {
       callback_counter += 1;
-    }, nullptr, 1);
+    }, nullptr, true, 1);
 
   executor->spin();
   ASSERT_EQ(1, callback_counter);
@@ -376,7 +375,8 @@
   executor->spin();
   ASSERT_EQ(2, callback_counter);
   ASSERT_TRUE(timer_called_twice->is_canceled());
-=======
+}
+
 /// Simple test of a timer without autostart
 TEST_P(TestTimer, test_timer_without_autostart)
 {
@@ -390,5 +390,4 @@
     timer_without_autostart->time_until_trigger().count(),
     std::chrono::nanoseconds::max().count());
   EXPECT_FALSE(timer_without_autostart->is_canceled());
->>>>>>> fe2e0e4c
 }