--- conflicted
+++ resolved
@@ -239,7 +239,75 @@
   }
 }
 
-<<<<<<< HEAD
+/*
+   Testing on_new_request callbacks.
+ */
+TEST_F(TestService, on_new_request_callback) {
+  auto server_callback =
+    [](const test_msgs::srv::Empty::Request::SharedPtr,
+      test_msgs::srv::Empty::Response::SharedPtr) {FAIL();};
+  auto server = node->create_service<test_msgs::srv::Empty>("~/test_service", server_callback);
+
+  std::atomic<size_t> c1 {0};
+  auto increase_c1_cb = [&c1](size_t count_msgs) {c1 += count_msgs;};
+  server->set_on_new_request_callback(increase_c1_cb);
+
+  auto client = node->create_client<test_msgs::srv::Empty>("~/test_service");
+  {
+    auto request = std::make_shared<test_msgs::srv::Empty::Request>();
+    client->async_send_request(request);
+  }
+
+  auto start = std::chrono::steady_clock::now();
+  do {
+    std::this_thread::sleep_for(100ms);
+  } while (c1 == 0 && std::chrono::steady_clock::now() - start < 10s);
+
+  EXPECT_EQ(c1.load(), 1u);
+
+  std::atomic<size_t> c2 {0};
+  auto increase_c2_cb = [&c2](size_t count_msgs) {c2 += count_msgs;};
+  server->set_on_new_request_callback(increase_c2_cb);
+
+  {
+    auto request = std::make_shared<test_msgs::srv::Empty::Request>();
+    client->async_send_request(request);
+  }
+
+  start = std::chrono::steady_clock::now();
+  do {
+    std::this_thread::sleep_for(100ms);
+  } while (c2 == 0 && std::chrono::steady_clock::now() - start < 10s);
+
+  EXPECT_EQ(c1.load(), 1u);
+  EXPECT_EQ(c2.load(), 1u);
+
+  server->clear_on_new_request_callback();
+
+  {
+    auto request = std::make_shared<test_msgs::srv::Empty::Request>();
+    client->async_send_request(request);
+    client->async_send_request(request);
+    client->async_send_request(request);
+  }
+
+  std::atomic<size_t> c3 {0};
+  auto increase_c3_cb = [&c3](size_t count_msgs) {c3 += count_msgs;};
+  server->set_on_new_request_callback(increase_c3_cb);
+
+  start = std::chrono::steady_clock::now();
+  do {
+    std::this_thread::sleep_for(100ms);
+  } while (c3 == 0 && std::chrono::steady_clock::now() - start < 10s);
+
+  EXPECT_EQ(c1.load(), 1u);
+  EXPECT_EQ(c2.load(), 1u);
+  EXPECT_EQ(c3.load(), 3u);
+
+  std::function<void(size_t)> invalid_cb = nullptr;
+  EXPECT_THROW(server->set_on_new_request_callback(invalid_cb), std::invalid_argument);
+}
+
 TEST_F(TestService, rcl_service_response_publisher_get_actual_qos_error) {
   auto mock = mocking_utils::patch_and_return(
     "lib:rclcpp", rcl_service_response_publisher_get_actual_qos, nullptr);
@@ -338,73 +406,4 @@
   rclcpp::spin_some(server_node);
 
   EXPECT_EQ(server_cb_count_, server_qos_profile.depth);
-=======
-/*
-   Testing on_new_request callbacks.
- */
-TEST_F(TestService, on_new_request_callback) {
-  auto server_callback =
-    [](const test_msgs::srv::Empty::Request::SharedPtr,
-      test_msgs::srv::Empty::Response::SharedPtr) {FAIL();};
-  auto server = node->create_service<test_msgs::srv::Empty>("~/test_service", server_callback);
-
-  std::atomic<size_t> c1 {0};
-  auto increase_c1_cb = [&c1](size_t count_msgs) {c1 += count_msgs;};
-  server->set_on_new_request_callback(increase_c1_cb);
-
-  auto client = node->create_client<test_msgs::srv::Empty>("~/test_service");
-  {
-    auto request = std::make_shared<test_msgs::srv::Empty::Request>();
-    client->async_send_request(request);
-  }
-
-  auto start = std::chrono::steady_clock::now();
-  do {
-    std::this_thread::sleep_for(100ms);
-  } while (c1 == 0 && std::chrono::steady_clock::now() - start < 10s);
-
-  EXPECT_EQ(c1.load(), 1u);
-
-  std::atomic<size_t> c2 {0};
-  auto increase_c2_cb = [&c2](size_t count_msgs) {c2 += count_msgs;};
-  server->set_on_new_request_callback(increase_c2_cb);
-
-  {
-    auto request = std::make_shared<test_msgs::srv::Empty::Request>();
-    client->async_send_request(request);
-  }
-
-  start = std::chrono::steady_clock::now();
-  do {
-    std::this_thread::sleep_for(100ms);
-  } while (c2 == 0 && std::chrono::steady_clock::now() - start < 10s);
-
-  EXPECT_EQ(c1.load(), 1u);
-  EXPECT_EQ(c2.load(), 1u);
-
-  server->clear_on_new_request_callback();
-
-  {
-    auto request = std::make_shared<test_msgs::srv::Empty::Request>();
-    client->async_send_request(request);
-    client->async_send_request(request);
-    client->async_send_request(request);
-  }
-
-  std::atomic<size_t> c3 {0};
-  auto increase_c3_cb = [&c3](size_t count_msgs) {c3 += count_msgs;};
-  server->set_on_new_request_callback(increase_c3_cb);
-
-  start = std::chrono::steady_clock::now();
-  do {
-    std::this_thread::sleep_for(100ms);
-  } while (c3 == 0 && std::chrono::steady_clock::now() - start < 10s);
-
-  EXPECT_EQ(c1.load(), 1u);
-  EXPECT_EQ(c2.load(), 1u);
-  EXPECT_EQ(c3.load(), 3u);
-
-  std::function<void(size_t)> invalid_cb = nullptr;
-  EXPECT_THROW(server->set_on_new_request_callback(invalid_cb), std::invalid_argument);
->>>>>>> 9c5ad79b
 }