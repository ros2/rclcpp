--- conflicted
+++ resolved
@@ -53,12 +53,8 @@
 
 TEST(TestNodeOptions, ros_args_and_non_ros_args) {
   rcl_allocator_t allocator = rcl_get_default_allocator();
-<<<<<<< HEAD
-  auto options = rclcpp::NodeOptions(allocator).arguments({
-=======
   auto options = rclcpp::NodeOptions(allocator).arguments(
   {
->>>>>>> fffbe597
     "--non-ros-flag", "--ros-args", "-r", "__node:=some_node",
     "-r", "__ns:=/some_ns", "--", "non-ros-arg"});
 
@@ -107,8 +103,6 @@
   EXPECT_THROW(
     options.get_rcl_node_options(),
     rclcpp::exceptions::UnknownROSArgsError);
-<<<<<<< HEAD
-=======
 }
 
 TEST(TestNodeOptions, enable_rosout) {
@@ -141,5 +135,4 @@
     EXPECT_TRUE(options.enable_rosout());
     EXPECT_TRUE(options.get_rcl_node_options()->enable_rosout);
   }
->>>>>>> fffbe597
 }