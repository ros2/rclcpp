--- conflicted
+++ resolved
@@ -128,7 +128,6 @@
   bool
   exchange_in_use_by_wait_set_state(bool in_use_state);
 
-<<<<<<< HEAD
   /// Get the actual response publisher QoS settings, after the defaults have been determined.
   /**
    * The actual configuration applied when using RMW_QOS_POLICY_*_SYSTEM_DEFAULT
@@ -160,7 +159,7 @@
   RCLCPP_PUBLIC
   rclcpp::QoS
   get_request_subscription_actual_qos() const;
-=======
+
   /// Set a callback to be called when each new request is received.
   /**
    * The callback receives a size_t which is the number of requests received
@@ -245,7 +244,6 @@
       on_new_request_callback_ = nullptr;
     }
   }
->>>>>>> 9c5ad79b
 
 protected:
   RCLCPP_DISABLE_COPY(ServiceBase)
