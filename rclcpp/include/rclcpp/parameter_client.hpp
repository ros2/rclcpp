--- conflicted
+++ resolved
@@ -271,18 +271,11 @@
   {
     return get_parameter_impl(
       parameter_name,
-<<<<<<< HEAD
-      std::function<T()>([&parameter_name]() -> T
-      {
-        throw std::runtime_error("Parameter '" + parameter_name + "' is not set");
-      })
-=======
       std::function<T()>(
         [&parameter_name]() -> T
         {
           throw std::runtime_error("Parameter '" + parameter_name + "' is not set");
         })
->>>>>>> fffbe597
     );
   }
 
