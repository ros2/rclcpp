--- conflicted
+++ resolved
@@ -496,14 +496,11 @@
   rclcpp::node_interfaces::NodeParametersInterface::SharedPtr
   get_node_parameters_interface();
 
-<<<<<<< HEAD
-=======
   /// Return the Node's internal NodeParametersInterface implementation.
   RCLCPP_PUBLIC
   rclcpp::node_interfaces::NodeTimeSourceInterface::SharedPtr
   get_node_time_source_interface();
 
->>>>>>> f878c3f6
   RCLCPP_PUBLIC
   Node::SharedPtr
   create_sub_node(const std::string & sub_namespace_);
