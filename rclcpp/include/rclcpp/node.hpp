// Copyright 2014 Open Source Robotics Foundation, Inc.
//
// Licensed under the Apache License, Version 2.0 (the "License");
// you may not use this file except in compliance with the License.
// You may obtain a copy of the License at
//
//     http://www.apache.org/licenses/LICENSE-2.0
//
// Unless required by applicable law or agreed to in writing, software
// distributed under the License is distributed on an "AS IS" BASIS,
// WITHOUT WARRANTIES OR CONDITIONS OF ANY KIND, either express or implied.
// See the License for the specific language governing permissions and
// limitations under the License.

#ifndef RCLCPP__NODE_HPP_
#define RCLCPP__NODE_HPP_

#include <atomic>
#include <condition_variable>
#include <functional>
#include <list>
#include <map>
#include <memory>
#include <mutex>
#include <string>
#include <tuple>
#include <utility>
#include <vector>

#include "rcutils/macros.h"

#include "rcl/error_handling.h"
#include "rcl/node.h"

#include "rcl_interfaces/msg/list_parameters_result.hpp"
#include "rcl_interfaces/msg/parameter_descriptor.hpp"
#include "rcl_interfaces/msg/parameter_event.hpp"
#include "rcl_interfaces/msg/set_parameters_result.hpp"

#include "rclcpp/callback_group.hpp"
#include "rclcpp/client.hpp"
#include "rclcpp/clock.hpp"
#include "rclcpp/context.hpp"
#include "rclcpp/event.hpp"
#include "rclcpp/generic_publisher.hpp"
#include "rclcpp/generic_subscription.hpp"
#include "rclcpp/logger.hpp"
#include "rclcpp/macros.hpp"
#include "rclcpp/message_memory_strategy.hpp"
#include "rclcpp/node_interfaces/node_base_interface.hpp"
#include "rclcpp/node_interfaces/node_clock_interface.hpp"
#include "rclcpp/node_interfaces/node_graph_interface.hpp"
#include "rclcpp/node_interfaces/node_logging_interface.hpp"
#include "rclcpp/node_interfaces/node_parameters_interface.hpp"
#include "rclcpp/node_interfaces/node_services_interface.hpp"
#include "rclcpp/node_interfaces/node_time_source_interface.hpp"
#include "rclcpp/node_interfaces/node_timers_interface.hpp"
#include "rclcpp/node_interfaces/node_topics_interface.hpp"
#include "rclcpp/node_interfaces/node_waitables_interface.hpp"
#include "rclcpp/node_options.hpp"
#include "rclcpp/parameter.hpp"
#include "rclcpp/publisher.hpp"
#include "rclcpp/publisher_options.hpp"
#include "rclcpp/qos.hpp"
#include "rclcpp/service.hpp"
#include "rclcpp/subscription.hpp"
#include "rclcpp/subscription_options.hpp"
#include "rclcpp/subscription_traits.hpp"
#include "rclcpp/time.hpp"
#include "rclcpp/timer.hpp"
#include "rclcpp/visibility_control.hpp"

namespace rclcpp
{

/// Node is the single point of entry for creating publishers and subscribers.
class Node : public std::enable_shared_from_this<Node>
{
public:
  RCLCPP_SMART_PTR_DEFINITIONS(Node)

  /// Create a new node with the specified name.
  /**
   * \param[in] node_name Name of the node.
   * \param[in] options Additional options to control creation of the node.
   * \throws InvalidNamespaceError if the namespace is invalid
   */
  RCLCPP_PUBLIC
  explicit Node(
    const std::string & node_name,
    const NodeOptions & options = NodeOptions());

  /// Create a new node with the specified name.
  /**
   * \param[in] node_name Name of the node.
   * \param[in] namespace_ Namespace of the node.
   * \param[in] options Additional options to control creation of the node.
   * \throws InvalidNamespaceError if the namespace is invalid
   */
  RCLCPP_PUBLIC
  explicit Node(
    const std::string & node_name,
    const std::string & namespace_,
    const NodeOptions & options = NodeOptions());

  RCLCPP_PUBLIC
  virtual ~Node();

  /// Get the name of the node.
  /** \return The name of the node. */
  RCLCPP_PUBLIC
  const char *
  get_name() const;

  /// Get the namespace of the node.
  /**
   * This namespace is the "node's" namespace, and therefore is not affected
   * by any sub-namespace's that may affect entities created with this instance.
   * Use get_effective_namespace() to get the full namespace used by entities.
   *
   * \sa get_sub_namespace()
   * \sa get_effective_namespace()
   * \return The namespace of the node.
   */
  RCLCPP_PUBLIC
  const char *
  get_namespace() const;

  /// Get the fully-qualified name of the node.
  /**
   * The fully-qualified name includes the local namespace and name of the node.
   * \return fully-qualified name of the node.
   */
  RCLCPP_PUBLIC
  const char *
  get_fully_qualified_name() const;

  /// Get the logger of the node.
  /** \return The logger of the node. */
  RCLCPP_PUBLIC
  rclcpp::Logger
  get_logger() const;

  /// Create and return a callback group.
  RCLCPP_PUBLIC
  rclcpp::CallbackGroup::SharedPtr
  create_callback_group(
    rclcpp::CallbackGroupType group_type,
    bool automatically_add_to_executor_with_node = true);

  /// Iterate over the callback groups in the node, calling the given function on each valid one.
  /**
   * This method is called in a thread-safe way, and also makes sure to only call the given
   * function on those items that are still valid.
   *
   * \param[in] func The callback function to call on each valid callback group.
   */
  RCLCPP_PUBLIC
  void
  for_each_callback_group(const node_interfaces::NodeBaseInterface::CallbackGroupFunction & func);

  /// Create and return a Publisher.
  /**
   * The rclcpp::QoS has several convenient constructors, including a
   * conversion constructor for size_t, which mimics older API's that
   * allows just a string and size_t to create a publisher.
   *
   * For example, all of these cases will work:
   *
   * ```cpp
   * pub = node->create_publisher<MsgT>("chatter", 10);  // implicitly KeepLast
   * pub = node->create_publisher<MsgT>("chatter", QoS(10));  // implicitly KeepLast
   * pub = node->create_publisher<MsgT>("chatter", QoS(KeepLast(10)));
   * pub = node->create_publisher<MsgT>("chatter", QoS(KeepAll()));
   * pub = node->create_publisher<MsgT>("chatter", QoS(1).best_effort().durability_volatile());
   * {
   *   rclcpp::QoS custom_qos(KeepLast(10), rmw_qos_profile_sensor_data);
   *   pub = node->create_publisher<MsgT>("chatter", custom_qos);
   * }
   * ```
   *
   * The publisher options may optionally be passed as the third argument for
   * any of the above cases.
   *
   * \param[in] topic_name The topic for this publisher to publish on.
   * \param[in] qos The Quality of Service settings for the publisher.
   * \param[in] options Additional options for the created Publisher.
   * \return Shared pointer to the created publisher.
   */
  template<
    typename MessageT,
    typename AllocatorT = std::allocator<void>,
    typename PublisherT = rclcpp::Publisher<MessageT, AllocatorT>>
  std::shared_ptr<PublisherT>
  create_publisher(
    const std::string & topic_name,
    const rclcpp::QoS & qos,
    const PublisherOptionsWithAllocator<AllocatorT> & options =
    PublisherOptionsWithAllocator<AllocatorT>()
  );

  /// Create and return a Subscription.
  /**
   * \param[in] topic_name The topic to subscribe on.
   * \param[in] qos QoS profile for Subcription.
   * \param[in] callback The user-defined callback function to receive a message
   * \param[in] options Additional options for the creation of the Subscription.
   * \param[in] msg_mem_strat The message memory strategy to use for allocating messages.
   * \return Shared pointer to the created subscription.
   */
  template<
    typename MessageT,
    typename CallbackT,
    typename AllocatorT = std::allocator<void>,
    typename SubscriptionT = rclcpp::Subscription<MessageT, AllocatorT>,
    typename MessageMemoryStrategyT = typename SubscriptionT::MessageMemoryStrategyType
  >
  std::shared_ptr<SubscriptionT>
  create_subscription(
    const std::string & topic_name,
    const rclcpp::QoS & qos,
    CallbackT && callback,
    const SubscriptionOptionsWithAllocator<AllocatorT> & options =
    SubscriptionOptionsWithAllocator<AllocatorT>(),
    typename MessageMemoryStrategyT::SharedPtr msg_mem_strat = (
      MessageMemoryStrategyT::create_default()
    )
  );

  /// Create a wall timer that uses the wall clock to drive the callback.
  /**
   * \param[in] period Time interval between triggers of the callback.
   * \param[in] callback User-defined callback function.
   * \param[in] group Callback group to execute this timer's callback in.
<<<<<<< HEAD
   * \param[in] amount_of_callbacks Quantity of times the callback will be triggered.
=======
   * \param[in] autostart The state of the clock on initialization.
>>>>>>> fe2e0e4c
   */
  template<typename DurationRepT = int64_t, typename DurationT = std::milli, typename CallbackT>
  typename rclcpp::WallTimer<CallbackT>::SharedPtr
  create_wall_timer(
    std::chrono::duration<DurationRepT, DurationT> period,
    CallbackT callback,
    rclcpp::CallbackGroup::SharedPtr group = nullptr,
<<<<<<< HEAD
    uint32_t amount_of_callbacks = 0);
=======
    bool autostart = true);
>>>>>>> fe2e0e4c

  /// Create a timer that uses the node clock to drive the callback.
  /**
   * \param[in] period Time interval between triggers of the callback.
   * \param[in] callback User-defined callback function.
   * \param[in] group Callback group to execute this timer's callback in.
   */
  template<typename DurationRepT = int64_t, typename DurationT = std::milli, typename CallbackT>
  typename rclcpp::GenericTimer<CallbackT>::SharedPtr
  create_timer(
    std::chrono::duration<DurationRepT, DurationT> period,
    CallbackT callback,
    rclcpp::CallbackGroup::SharedPtr group = nullptr);

  /// Create and return a Client.
  /**
   * \param[in] service_name The topic to service on.
   * \param[in] qos_profile rmw_qos_profile_t Quality of service profile for client.
   * \param[in] group Callback group to call the service.
   * \return Shared pointer to the created client.
   * \deprecated use rclcpp::QoS instead of rmw_qos_profile_t
   */
  template<typename ServiceT>
  [[deprecated("use rclcpp::QoS instead of rmw_qos_profile_t")]]
  typename rclcpp::Client<ServiceT>::SharedPtr
  create_client(
    const std::string & service_name,
    const rmw_qos_profile_t & qos_profile,
    rclcpp::CallbackGroup::SharedPtr group = nullptr);

  /// Create and return a Client.
  /**
   * \param[in] service_name The name on which the service is accessible.
   * \param[in] qos Quality of service profile for client.
   * \param[in] group Callback group to handle the reply to service calls.
   * \return Shared pointer to the created client.
   */
  template<typename ServiceT>
  typename rclcpp::Client<ServiceT>::SharedPtr
  create_client(
    const std::string & service_name,
    const rclcpp::QoS & qos = rclcpp::ServicesQoS(),
    rclcpp::CallbackGroup::SharedPtr group = nullptr);

  /// Create and return a Service.
  /**
   * \param[in] service_name The topic to service on.
   * \param[in] callback User-defined callback function.
   * \param[in] qos_profile rmw_qos_profile_t Quality of service profile for client.
   * \param[in] group Callback group to call the service.
   * \return Shared pointer to the created service.
   * \deprecated use rclcpp::QoS instead of rmw_qos_profile_t
   */
  template<typename ServiceT, typename CallbackT>
  [[deprecated("use rclcpp::QoS instead of rmw_qos_profile_t")]]
  typename rclcpp::Service<ServiceT>::SharedPtr
  create_service(
    const std::string & service_name,
    CallbackT && callback,
    const rmw_qos_profile_t & qos_profile,
    rclcpp::CallbackGroup::SharedPtr group = nullptr);

  /// Create and return a Service.
  /**
   * \param[in] service_name The topic to service on.
   * \param[in] callback User-defined callback function.
   * \param[in] qos Quality of service profile for the service.
   * \param[in] group Callback group to call the service.
   * \return Shared pointer to the created service.
   */
  template<typename ServiceT, typename CallbackT>
  typename rclcpp::Service<ServiceT>::SharedPtr
  create_service(
    const std::string & service_name,
    CallbackT && callback,
    const rclcpp::QoS & qos = rclcpp::ServicesQoS(),
    rclcpp::CallbackGroup::SharedPtr group = nullptr);

  /// Create and return a GenericPublisher.
  /**
   * The returned pointer will never be empty, but this function can throw various exceptions, for
   * instance when the message's package can not be found on the AMENT_PREFIX_PATH.
   *
   * \param[in] topic_name Topic name
   * \param[in] topic_type Topic type
   * \param[in] qos %QoS settings
   * \param options %Publisher options.
   * Not all publisher options are currently respected, the only relevant options for this
   * publisher are `event_callbacks`, `use_default_callbacks`, and `%callback_group`.
   * \return Shared pointer to the created generic publisher.
   */
  template<typename AllocatorT = std::allocator<void>>
  std::shared_ptr<rclcpp::GenericPublisher> create_generic_publisher(
    const std::string & topic_name,
    const std::string & topic_type,
    const rclcpp::QoS & qos,
    const rclcpp::PublisherOptionsWithAllocator<AllocatorT> & options = (
      rclcpp::PublisherOptionsWithAllocator<AllocatorT>()
    )
  );

  /// Create and return a GenericSubscription.
  /**
   * The returned pointer will never be empty, but this function can throw various exceptions, for
   * instance when the message's package can not be found on the AMENT_PREFIX_PATH.
   *
   * \param[in] topic_name Topic name
   * \param[in] topic_type Topic type
   * \param[in] qos %QoS settings
   * \param[in] callback Callback for new messages of serialized form
   * \param[in] options %Subscription options.
   * Not all subscription options are currently respected, the only relevant options for this
 * subscription are `event_callbacks`, `use_default_callbacks`, `ignore_local_publications`, and
 * `%callback_group`.
   * \return Shared pointer to the created generic subscription.
   */
  template<typename AllocatorT = std::allocator<void>>
  std::shared_ptr<rclcpp::GenericSubscription> create_generic_subscription(
    const std::string & topic_name,
    const std::string & topic_type,
    const rclcpp::QoS & qos,
    std::function<void(std::shared_ptr<rclcpp::SerializedMessage>)> callback,
    const rclcpp::SubscriptionOptionsWithAllocator<AllocatorT> & options = (
      rclcpp::SubscriptionOptionsWithAllocator<AllocatorT>()
    )
  );

  /// Declare and initialize a parameter, return the effective value.
  /**
   * This method is used to declare that a parameter exists on this node.
   * If, at run-time, the user has provided an initial value then it will be
   * set in this method, otherwise the given default_value will be set.
   * In either case, the resulting value is returned, whether or not it is
   * based on the default value or the user provided initial value.
   *
   * If no parameter_descriptor is given, then the default values from the
   * message definition will be used, e.g. read_only will be false.
   *
   * The name and type in the given rcl_interfaces::msg::ParameterDescriptor
   * are ignored, and should be specified using the name argument to this
   * function and the default value's type instead.
   *
   * If `ignore_override` is `true`, the parameter override will be ignored.
   *
   * This method will result in any callback registered with
   * `add_on_set_parameters_callback` and `add_post_set_parameters_callback`
   * to be called for the parameter being set.
   *
   * If a callback was registered previously with `add_on_set_parameters_callback`,
   * it will be called prior to setting the parameter for the node.
   * If that callback prevents the initial value for the parameter from being
   * set then rclcpp::exceptions::InvalidParameterValueException is thrown.
   *
   * If a callback was registered previously with `add_post_set_parameters_callback`,
   * it will be called after setting the parameter successfully for the node.
   *
   * This method will _not_ result in any callbacks registered with
   * `add_pre_set_parameters_callback` to be called.
   *
   * The returned reference will remain valid until the parameter is
   * undeclared.
   *
   * \param[in] name The name of the parameter.
   * \param[in] default_value An initial value to be used if at run-time user
   *   did not override it.
   * \param[in] parameter_descriptor An optional, custom description for
   *   the parameter.
   * \param[in] ignore_override When `true`, the parameter override is ignored.
   *    Default to `false`.
   * \return A const reference to the value of the parameter.
   * \throws rclcpp::exceptions::ParameterAlreadyDeclaredException if parameter
   *   has already been declared.
   * \throws rclcpp::exceptions::InvalidParametersException if a parameter
   *   name is invalid.
   * \throws rclcpp::exceptions::InvalidParameterValueException if initial
   *   value fails to be set.
   * \throws rclcpp::exceptions::InvalidParameterTypeException
   *   if the type of the default value or override is wrong.
   */
  RCLCPP_PUBLIC
  const rclcpp::ParameterValue &
  declare_parameter(
    const std::string & name,
    const rclcpp::ParameterValue & default_value,
    const rcl_interfaces::msg::ParameterDescriptor & parameter_descriptor =
    rcl_interfaces::msg::ParameterDescriptor(),
    bool ignore_override = false);

  /// Declare and initialize a parameter, return the effective value.
  /**
   * Same as the previous one, but a default value is not provided and the user
   * must provide a parameter override of the correct type.
   *
   * \param[in] name The name of the parameter.
   * \param[in] type Desired type of the parameter, which will enforced at runtime.
   * \param[in] parameter_descriptor An optional, custom description for
   *   the parameter.
   * \param[in] ignore_override When `true`, the parameter override is ignored.
   *    Default to `false`.
   * \return A const reference to the value of the parameter.
   * \throws Same as the previous overload taking a default value.
   * \throws rclcpp::exceptions::InvalidParameterTypeException
   *   if an override is not provided or the provided override is of the wrong type.
   */
  RCLCPP_PUBLIC
  const rclcpp::ParameterValue &
  declare_parameter(
    const std::string & name,
    rclcpp::ParameterType type,
    const rcl_interfaces::msg::ParameterDescriptor & parameter_descriptor =
    rcl_interfaces::msg::ParameterDescriptor{},
    bool ignore_override = false);

  /// Declare and initialize a parameter with a type.
  /**
   * See the non-templated declare_parameter() on this class for details.
   *
   * If the type of the default value, and therefore also the type of return
   * value, differs from the initial value provided in the node options, then
   * a rclcpp::exceptions::InvalidParameterTypeException may be thrown.
   * To avoid this, use the declare_parameter() method which returns an
   * rclcpp::ParameterValue instead.
   *
   * Note, this method cannot return a const reference, because extending the
   * lifetime of a temporary only works recursively with member initializers,
   * and cannot be extended to members of a class returned.
   * The return value of this class is a copy of the member of a ParameterValue
   * which is returned by the other version of declare_parameter().
   * See also:
   *
   *   - https://en.cppreference.com/w/cpp/language/lifetime
   *   - https://herbsutter.com/2008/01/01/gotw-88-a-candidate-for-the-most-important-const/
   *   - https://www.youtube.com/watch?v=uQyT-5iWUow (cppnow 2018 presentation)
   */
  template<typename ParameterT>
  auto
  declare_parameter(
    const std::string & name,
    const ParameterT & default_value,
    const rcl_interfaces::msg::ParameterDescriptor & parameter_descriptor =
    rcl_interfaces::msg::ParameterDescriptor(),
    bool ignore_override = false);

  /// Declare and initialize a parameter with a type.
  /**
   * See the non-templated declare_parameter() on this class for details.
   */
  template<typename ParameterT>
  auto
  declare_parameter(
    const std::string & name,
    const rcl_interfaces::msg::ParameterDescriptor & parameter_descriptor =
    rcl_interfaces::msg::ParameterDescriptor(),
    bool ignore_override = false);

  /// Declare and initialize several parameters with the same namespace and type.
  /**
   * For each key in the map, a parameter with a name of "namespace.key"
   * will be set to the value in the map.
   * The resulting value for each declared parameter will be returned.
   *
   * The name expansion is naive, so if you set the namespace to be "foo.",
   * then the resulting parameter names will be like "foo..key".
   * However, if the namespace is an empty string, then no leading '.' will be
   * placed before each key, which would have been the case when naively
   * expanding "namespace.key".
   * This allows you to declare several parameters at once without a namespace.
   *
   * The map contains default values for parameters.
   * There is another overload which takes the std::pair with the default value
   * and descriptor.
   *
   * If `ignore_overrides` is `true`, all the overrides of the parameters declared
   * by the function call will be ignored.
   *
   * This method will result in any callback registered with
   * `add_on_set_parameters_callback` and `add_post_set_parameters_callback`
   * to be called once for each parameter.
   *
   * This method, if successful, will result in any callback registered with
   * `add_on_set_parameters_callback` to be called, once for each parameter.
   * If that callback prevents the initial value for any parameter from being
   * set then rclcpp::exceptions::InvalidParameterValueException is thrown.
   *
   * If a callback was registered previously with `add_post_set_parameters_callback`,
   * it will be called after setting the parameters successfully for the node,
   * once for each parameter.
   *
   * This method will _not_ result in any callbacks registered with
   * `add_pre_set_parameters_callback` to be called.
   *
   * \param[in] namespace_ The namespace in which to declare the parameters.
   * \param[in] parameters The parameters to set in the given namespace.
   * \param[in] ignore_overrides When `true`, the parameters overrides are ignored.
   *    Default to `false`.
   * \throws rclcpp::exceptions::ParameterAlreadyDeclaredException if parameter
   *   has already been declared.
   * \throws rclcpp::exceptions::InvalidParametersException if a parameter
   *   name is invalid.
   * \throws rclcpp::exceptions::InvalidParameterValueException if initial
   *   value fails to be set.
   */
  template<typename ParameterT>
  std::vector<ParameterT>
  declare_parameters(
    const std::string & namespace_,
    const std::map<std::string, ParameterT> & parameters,
    bool ignore_overrides = false);

  /// Declare and initialize several parameters with the same namespace and type.
  /**
   * This version will take a map where the value is a pair, with the default
   * parameter value as the first item and a parameter descriptor as the second.
   *
   * See the simpler declare_parameters() on this class for more details.
   */
  template<typename ParameterT>
  std::vector<ParameterT>
  declare_parameters(
    const std::string & namespace_,
    const std::map<
      std::string,
      std::pair<ParameterT, rcl_interfaces::msg::ParameterDescriptor>
    > & parameters,
    bool ignore_overrides = false);

  /// Undeclare a previously declared parameter.
  /**
   * This method will _not_ cause a callback registered with any of the
   * `add_pre_set_parameters_callback`, `add_on_set_parameters_callback` and
   * `add_post_set_parameters_callback` to be called.
   *
   * \param[in] name The name of the parameter to be undeclared.
   * \throws rclcpp::exceptions::ParameterNotDeclaredException if the parameter
   *   has not been declared.
   * \throws rclcpp::exceptions::ParameterImmutableException if the parameter
   *   was create as read_only (immutable).
   */
  RCLCPP_PUBLIC
  void
  undeclare_parameter(const std::string & name);

  /// Return true if a given parameter is declared.
  /**
   * \param[in] name The name of the parameter to check for being declared.
   * \return true if the parameter name has been declared, otherwise false.
   */
  RCLCPP_PUBLIC
  bool
  has_parameter(const std::string & name) const;

  /// Set a single parameter.
  /**
   * Set the given parameter and then return result of the set action.
   *
   * If the parameter has not been declared this function may throw the
   * rclcpp::exceptions::ParameterNotDeclaredException exception, but only if
   * the node was not created with the
   * rclcpp::NodeOptions::allow_undeclared_parameters set to true.
   * If undeclared parameters are allowed, then the parameter is implicitly
   * declared with the default parameter meta data before being set.
   * Parameter overrides are ignored by set_parameter.
   *
   * This method will result in any callback registered with
   * `add_pre_set_parameters_callback`, add_on_set_parameters_callback` and
   * `add_post_set_parameters_callback` to be called once for the parameter
   * being set.
   *
   * This method will result in any callback registered with
   * `add_on_set_parameters_callback` to be called.
   * If the callback prevents the parameter from being set, then it will be
   * reflected in the SetParametersResult that is returned, but no exception
   * will be thrown.
   *
   * If a callback was registered previously with `add_pre_set_parameters_callback`,
   * it will be called once prior to the validation of the parameter for the node.
   * If this callback makes modified parameter list empty, then it will be reflected
   * in the returned result; no exceptions will be raised in this case.
   *
   * If a callback was registered previously with `add_post_set_parameters_callback`,
   * it will be called once after setting the parameter successfully for the node.
   *
   * If the value type of the parameter is rclcpp::PARAMETER_NOT_SET, and the
   * existing parameter type is something else, then the parameter will be
   * implicitly undeclared.
   * This will result in a parameter event indicating that the parameter was
   * deleted.
   *
   * \param[in] parameter The parameter to be set.
   * \return The result of the set action.
   * \throws rclcpp::exceptions::ParameterNotDeclaredException if the parameter
   *   has not been declared and undeclared parameters are not allowed.
   */
  RCLCPP_PUBLIC
  rcl_interfaces::msg::SetParametersResult
  set_parameter(const rclcpp::Parameter & parameter);

  /// Set one or more parameters, one at a time.
  /**
   * Set the given parameters, one at a time, and then return result of each
   * set action.
   *
   * Parameters are set in the order they are given within the input vector.
   *
   * Like set_parameter, if any of the parameters to be set have not first been
   * declared, and undeclared parameters are not allowed (the default), then
   * this method will throw rclcpp::exceptions::ParameterNotDeclaredException.
   *
   * If setting a parameter fails due to not being declared, then the
   * parameters which have already been set will stay set, and no attempt will
   * be made to set the parameters which come after.
   *
   * If a parameter fails to be set due to any other reason, like being
   * rejected by the user's callback (basically any reason other than not
   * having been declared beforehand), then that is reflected in the
   * corresponding SetParametersResult in the vector returned by this function.
   *
   * This method will result in any callback registered with
   * `add_pre_set_parameters_callback`, `add_on_set_parameters_callback` and
   * `add_post_set_parameters_callback` to be called once for each parameter.

   * If a callback was registered previously with `add_pre_set_parameters_callback`,
   * it will be called prior to the validation of parameters for the node,
   * once for each parameter.
   * If this callback makes modified parameter list empty, then it will be reflected
   * in the returned result; no exceptions will be raised in this case.
   *
   * This method will result in any callback registered with
   * `add_on_set_parameters_callback` to be called, once for each parameter.
   * If the callback prevents the parameter from being set, then, as mentioned
   * before, it will be reflected in the corresponding SetParametersResult
   * that is returned, but no exception will be thrown.
   *
   * If a callback was registered previously with `add_post_set_parameters_callback`,
   * it will be called after setting the parameters successfully for the node,
   * once for each parameter.
   *
   * Like set_parameter() this method will implicitly undeclare parameters
   * with the type rclcpp::PARAMETER_NOT_SET.
   *
   * \param[in] parameters The vector of parameters to be set.
   * \return The results for each set action as a vector.
   * \throws rclcpp::exceptions::ParameterNotDeclaredException if any parameter
   *   has not been declared and undeclared parameters are not allowed.
   */
  RCLCPP_PUBLIC
  std::vector<rcl_interfaces::msg::SetParametersResult>
  set_parameters(const std::vector<rclcpp::Parameter> & parameters);

  /// Set one or more parameters, all at once.
  /**
   * Set the given parameters, all at one time, and then aggregate result.
   *
   * Behaves like set_parameter, except that it sets multiple parameters,
   * failing all if just one of the parameters are unsuccessfully set.
   * Either all of the parameters are set or none of them are set.
   *
   * Like set_parameter and set_parameters, this method may throw an
   * rclcpp::exceptions::ParameterNotDeclaredException exception if any of the
   * parameters to be set have not first been declared.
   * If the exception is thrown then none of the parameters will have been set.
   *
   * This method will result in any callback registered with
   * `add_pre_set_parameters_callback`, `add_on_set_parameters_callback` and
   * `add_post_set_parameters_callback` to be called only 'once' for all parameters.
   *
   * If a callback was registered previously with `add_pre_set_parameters_callback`,
   * it will be called prior to the validation of node parameters, just one time
   * for all parameters.
   * If this callback makes modified parameter list empty, then it will be reflected
   * in the returned result; no exceptions will be raised in this case.
   *
   * This method will result in any callback registered with
   * 'add_on_set_parameters_callback' to be called, just one time.
   * If the callback prevents the parameters from being set, then it will be
   * reflected in the SetParametersResult which is returned, but no exception
   * will be thrown.
   *
   * If a callback was registered previously with `add_post_set_parameters_callback`,
   * it will be called after setting the node parameters successfully, just one time
   * for all parameters.
   *
   * If you pass multiple rclcpp::Parameter instances with the same name, then
   * only the last one in the vector (forward iteration) will be set.
   *
   * Like set_parameter() this method will implicitly undeclare parameters
   * with the type rclcpp::PARAMETER_NOT_SET.
   *
   * \param[in] parameters The vector of parameters to be set.
   * \return The aggregate result of setting all the parameters atomically.
   * \throws rclcpp::exceptions::ParameterNotDeclaredException if any parameter
   *   has not been declared and undeclared parameters are not allowed.
   */
  RCLCPP_PUBLIC
  rcl_interfaces::msg::SetParametersResult
  set_parameters_atomically(const std::vector<rclcpp::Parameter> & parameters);

  /// Return the parameter by the given name.
  /**
   * If the parameter has not been declared, then this method may throw the
   * rclcpp::exceptions::ParameterNotDeclaredException exception.
   * If the parameter has not been initialized, then this method may throw the
   * rclcpp::exceptions::ParameterUninitializedException exception.
   *
   * If undeclared parameters are allowed, see the node option
   * rclcpp::NodeOptions::allow_undeclared_parameters, then this method will
   * not throw the rclcpp::exceptions::ParameterNotDeclaredException exception,
   * and instead return a default initialized rclcpp::Parameter, which has a type of
   * rclcpp::ParameterType::PARAMETER_NOT_SET.
   *
   * \param[in] name The name of the parameter to get.
   * \return The requested parameter inside of a rclcpp parameter object.
   * \throws rclcpp::exceptions::ParameterNotDeclaredException if the parameter
   *   has not been declared and undeclared parameters are not allowed.
   * \throws rclcpp::exceptions::ParameterUninitializedException if the parameter
   *   has not been initialized.
   */
  RCLCPP_PUBLIC
  rclcpp::Parameter
  get_parameter(const std::string & name) const;

  /// Get the value of a parameter by the given name, and return true if it was set.
  /**
   * This method will never throw the
   * rclcpp::exceptions::ParameterNotDeclaredException exception, but will
   * instead return false if the parameter has not be previously declared.
   *
   * If the parameter was not declared, then the output argument for this
   * method which is called "parameter" will not be assigned a value.
   * If the parameter was declared, and therefore has a value, then it is
   * assigned into the "parameter" argument of this method.
   *
   * \param[in] name The name of the parameter to get.
   * \param[out] parameter The output storage for the parameter being retrieved.
   * \return true if the parameter was previously declared, otherwise false.
   */
  RCLCPP_PUBLIC
  bool
  get_parameter(const std::string & name, rclcpp::Parameter & parameter) const;

  /// Get the value of a parameter by the given name, and return true if it was set.
  /**
   * Identical to the non-templated version of this method, except that when
   * assigning the output argument called "parameter", this method will attempt
   * to coerce the parameter value into the type requested by the given
   * template argument, which may fail and throw an exception.
   *
   * If the parameter has not been declared, it will not attempt to coerce the
   * value into the requested type, as it is known that the type is not set.
   *
   * \throws rclcpp::ParameterTypeException if the requested type does not
   *   match the value of the parameter which is stored.
   */
  template<typename ParameterT>
  bool
  get_parameter(const std::string & name, ParameterT & parameter) const;

  /// Get the parameter value, or the "alternative_value" if not set, and assign it to "parameter".
  /**
   * If the parameter was not set, then the "parameter" argument is assigned
   * the "alternative_value".
   *
   * Like the version of get_parameter() which returns a bool, this method will
   * not throw the rclcpp::exceptions::ParameterNotDeclaredException exception.
   *
   * In all cases, the parameter is never set or declared within the node.
   *
   * \param[in] name The name of the parameter to get.
   * \param[out] parameter The output where the value of the parameter should be assigned.
   * \param[in] alternative_value Value to be stored in output if the parameter was not set.
   * \returns true if the parameter was set, false otherwise.
   */
  template<typename ParameterT>
  bool
  get_parameter_or(
    const std::string & name,
    ParameterT & parameter,
    const ParameterT & alternative_value) const;

  /// Return the parameter value, or the "alternative_value" if not set.
  /**
   * If the parameter was not set, then the "alternative_value" argument is returned.
   *
   * This method will not throw the rclcpp::exceptions::ParameterNotDeclaredException exception.
   *
   * In all cases, the parameter is never set or declared within the node.
   *
   * \param[in] name The name of the parameter to get.
   * \param[in] alternative_value Value to be stored in output if the parameter was not set.
   * \returns The value of the parameter.
   */
  template<typename ParameterT>
  ParameterT
  get_parameter_or(
    const std::string & name,
    const ParameterT & alternative_value) const;

  /// Return the parameters by the given parameter names.
  /**
   * Like get_parameter(const std::string &), this method may throw the
   * rclcpp::exceptions::ParameterNotDeclaredException exception if the
   * requested parameter has not been declared and undeclared parameters are
   * not allowed, and may throw the rclcpp::exceptions::ParameterUninitializedException exception.
   *
   * Also like get_parameter(const std::string &), if undeclared parameters are allowed and the
   * parameter has not been declared, then the corresponding rclcpp::Parameter
   * will be default initialized and therefore have the type
   * rclcpp::ParameterType::PARAMETER_NOT_SET.
   *
   * \param[in] names The names of the parameters to be retrieved.
   * \return The parameters that were retrieved.
   * \throws rclcpp::exceptions::ParameterNotDeclaredException if any of the
   *   parameters have not been declared and undeclared parameters are not
   *   allowed.
   * \throws rclcpp::exceptions::ParameterUninitializedException if any of the
   *   parameters have not been initialized.
   */
  RCLCPP_PUBLIC
  std::vector<rclcpp::Parameter>
  get_parameters(const std::vector<std::string> & names) const;

  /// Get the parameter values for all parameters that have a given prefix.
  /**
   * The "prefix" argument is used to list the parameters which are prefixed
   * with that prefix, see also list_parameters().
   *
   * The resulting list of parameter names are used to get the values of the
   * parameters.
   *
   * The names which are used as keys in the values map have the prefix removed.
   * For example, if you use the prefix "foo" and the parameters "foo.ping" and
   * "foo.pong" exist, then the returned map will have the keys "ping" and
   * "pong".
   *
   * An empty string for the prefix will match all parameters.
   *
   * If no parameters with the prefix are found, then the output parameter
   * "values" will be unchanged and false will be returned.
   * Otherwise, the parameter names and values will be stored in the map and
   * true will be returned to indicate "values" was mutated.
   *
   * This method will never throw the
   * rclcpp::exceptions::ParameterNotDeclaredException exception because the
   * action of listing the parameters is done atomically with getting the
   * values, and therefore they are only listed if already declared and cannot
   * be undeclared before being retrieved.
   *
   * Like the templated get_parameter() variant, this method will attempt to
   * coerce the parameter values into the type requested by the given
   * template argument, which may fail and throw an exception.
   *
   * \param[in] prefix The prefix of the parameters to get.
   * \param[out] values The map used to store the parameter names and values,
   *   respectively, with one entry per parameter matching prefix.
   * \returns true if output "values" was changed, false otherwise.
   * \throws rclcpp::ParameterTypeException if the requested type does not
   *   match the value of the parameter which is stored.
   */
  template<typename ParameterT>
  bool
  get_parameters(
    const std::string & prefix,
    std::map<std::string, ParameterT> & values) const;

  /// Return the parameter descriptor for the given parameter name.
  /**
   * Like get_parameters(), this method may throw the
   * rclcpp::exceptions::ParameterNotDeclaredException exception if the
   * requested parameter has not been declared and undeclared parameters are
   * not allowed.
   *
   * If undeclared parameters are allowed, then a default initialized
   * descriptor will be returned.
   *
   * \param[in] name The name of the parameter to describe.
   * \return The descriptor for the given parameter name.
   * \throws rclcpp::exceptions::ParameterNotDeclaredException if the
   *   parameter has not been declared and undeclared parameters are not
   *   allowed.
   * \throws std::runtime_error if the number of described parameters is more than one
   */
  RCLCPP_PUBLIC
  rcl_interfaces::msg::ParameterDescriptor
  describe_parameter(const std::string & name) const;

  /// Return a vector of parameter descriptors, one for each of the given names.
  /**
   * Like get_parameters(), this method may throw the
   * rclcpp::exceptions::ParameterNotDeclaredException exception if any of the
   * requested parameters have not been declared and undeclared parameters are
   * not allowed.
   *
   * If undeclared parameters are allowed, then a default initialized
   * descriptor will be returned for the undeclared parameter's descriptor.
   *
   * If the names vector is empty, then an empty vector will be returned.
   *
   * \param[in] names The list of parameter names to describe.
   * \return A list of parameter descriptors, one for each parameter given.
   * \throws rclcpp::exceptions::ParameterNotDeclaredException if any of the
   *   parameters have not been declared and undeclared parameters are not
   *   allowed.
   * \throws std::runtime_error if the number of described parameters is more than one
   */
  RCLCPP_PUBLIC
  std::vector<rcl_interfaces::msg::ParameterDescriptor>
  describe_parameters(const std::vector<std::string> & names) const;

  /// Return a vector of parameter types, one for each of the given names.
  /**
   * Like get_parameters(), this method may throw the
   * rclcpp::exceptions::ParameterNotDeclaredException exception if any of the
   * requested parameters have not been declared and undeclared parameters are
   * not allowed.
   *
   * If undeclared parameters are allowed, then the default type
   * rclcpp::ParameterType::PARAMETER_NOT_SET will be returned.
   *
   * \param[in] names The list of parameter names to get the types.
   * \return A list of parameter types, one for each parameter given.
   * \throws rclcpp::exceptions::ParameterNotDeclaredException if any of the
   *   parameters have not been declared and undeclared parameters are not
   *   allowed.
   */
  RCLCPP_PUBLIC
  std::vector<uint8_t>
  get_parameter_types(const std::vector<std::string> & names) const;

  /// Return a list of parameters with any of the given prefixes, up to the given depth.
  /**
   * \todo: properly document and test this method.
   */
  RCLCPP_PUBLIC
  rcl_interfaces::msg::ListParametersResult
  list_parameters(const std::vector<std::string> & prefixes, uint64_t depth) const;

  using PreSetParametersCallbackHandle =
    rclcpp::node_interfaces::PreSetParametersCallbackHandle;
  using PreSetParametersCallbackType =
    rclcpp::node_interfaces::NodeParametersInterface::PreSetParametersCallbackType;

  using OnSetParametersCallbackHandle =
    rclcpp::node_interfaces::OnSetParametersCallbackHandle;
  using OnSetParametersCallbackType =
    rclcpp::node_interfaces::NodeParametersInterface::OnSetParametersCallbackType;
  using OnParametersSetCallbackType [[deprecated("use OnSetParametersCallbackType instead")]] =
    OnSetParametersCallbackType;

  using PostSetParametersCallbackHandle =
    rclcpp::node_interfaces::PostSetParametersCallbackHandle;
  using PostSetParametersCallbackType =
    rclcpp::node_interfaces::NodeParametersInterface::PostSetParametersCallbackType;

  /// Add a callback that gets triggered before parameters are validated.
  /**
   * This callback can be used to modify the original list of parameters being
   * set by the user.
   *
   * The modified list of parameters is then forwarded to the "on set parameter"
   * callback for validation.
   *
   * The callback is called whenever any of the `set_parameter*` methods are called
   * or when a set parameter service request is received.
   *
   * The callback takes a reference to the vector of parameters to be set.
   *
   * The vector of parameters may be modified by the callback.
   *
   * One of the use case of "pre set callback" can be updating additional parameters
   * conditioned on changes to a parameter.
   *
   * Users should retain a copy of the returned shared pointer, as the callback
   * is valid only as long as the smart pointer is alive.
   *
   * For an example callback:
   *
   *```cpp
   * void
   * preSetParameterCallback(std::vector<rclcpp::Parameter> & parameters)
   * {
   *  for (auto & param : parameters) {
   *    if (param.get_name() == "param1") {
   *      parameters.push_back(rclcpp::Parameter("param2", 4.0));
   *    }
   *  }
   * }
   * ```
   * The above callback appends 'param2' to the list of parameters to be set if
   * 'param1' is being set by the user.
   *
   * All parameters in the vector will be set atomically.
   *
   * Note that the callback is only called while setting parameters with `set_parameter`,
   * `set_parameters`, `set_parameters_atomically`, or externally with a parameters service.
   *
   * The callback is not called when parameters are declared with `declare_parameter`
   * or `declare_parameters`.
   *
   * The callback is not called when parameters are undeclared with `undeclare_parameter`.
   *
   * An empty modified parameter list from the callback will result in "set_parameter*"
   * returning an unsuccessful result.
   *
   * The `remove_pre_set_parameters_callback` can be used to deregister the callback.
   *
   * \param callback The callback to register.
   * \returns A shared pointer. The callback is valid as long as the smart pointer is alive.
   * \throws std::bad_alloc if the allocation of the PreSetParametersCallbackHandle fails.
   */
  RCLCPP_PUBLIC
  RCUTILS_WARN_UNUSED
  PreSetParametersCallbackHandle::SharedPtr
  add_pre_set_parameters_callback(PreSetParametersCallbackType callback);

  /// Add a callback to validate parameters before they are set.
  /**
   * The callback signature is designed to allow handling of any of the above
   * `set_parameter*` or `declare_parameter*` methods, and so it takes a const
   * reference to a vector of parameters to be set, and returns an instance of
   * rcl_interfaces::msg::SetParametersResult to indicate whether or not the
   * parameter should be set or not, and if not why.
   *
   * Users should retain a copy of the returned shared pointer, as the callback
   * is valid only as long as the smart pointer is alive.
   *
   * For an example callback:
   *
   * ```cpp
   * rcl_interfaces::msg::SetParametersResult
   * my_callback(const std::vector<rclcpp::Parameter> & parameters)
   * {
   *   rcl_interfaces::msg::SetParametersResult result;
   *   result.successful = true;
   *   for (const auto & parameter : parameters) {
   *     if (!some_condition) {
   *       result.successful = false;
   *       result.reason = "the reason it could not be allowed";
   *     }
   *   }
   *   return result;
   * }
   * ```
   *
   * You can see that the SetParametersResult is a boolean flag for success
   * and an optional reason that can be used in error reporting when it fails.
   *
   * This allows the node developer to control which parameters may be changed.
   *
   * It is considered bad practice to reject changes for "unknown" parameters as this prevents
   * other parts of the node (that may be aware of these parameters) from handling them.
   *
   * Note that the callback is called when declare_parameter() and its variants
   * are called, and so you cannot assume the parameter has been set before
   * this callback, so when checking a new value against the existing one, you
   * must account for the case where the parameter is not yet set.
   *
   * The callback is not called when parameters are undeclared with `undeclare_parameter`.
   *
   * Some constraints like read_only are enforced before the callback is called.
   *
   * The callback may introspect other already set parameters (by calling any
   * of the {get,list,describe}_parameter() methods), but may *not* modify
   * other parameters (by calling any of the {set,declare}_parameter() methods)
   * or modify the registered callback itself (by calling the
   * add_on_set_parameters_callback() method).  If a callback tries to do any
   * of the latter things,
   * rclcpp::exceptions::ParameterModifiedInCallbackException will be thrown.
   *
   * The callback functions must remain valid as long as the
   * returned smart pointer is valid.
   * The returned smart pointer can be promoted to a shared version.
   *
   * Resetting or letting the smart pointer go out of scope unregisters the callback.
   * `remove_on_set_parameters_callback` can also be used.
   *
   * The registered callbacks are called when a parameter is set.
   * When a callback returns a not successful result, the remaining callbacks aren't called.
   * The order of the callback is the reverse from the registration order.
   *
   * \param callback The callback to register.
   * \returns A shared pointer. The callback is valid as long as the smart pointer is alive.
   * \throws std::bad_alloc if the allocation of the OnSetParametersCallbackHandle fails.
   */
  RCLCPP_PUBLIC
  RCUTILS_WARN_UNUSED
  OnSetParametersCallbackHandle::SharedPtr
  add_on_set_parameters_callback(OnSetParametersCallbackType callback);

  /// Add a callback that gets triggered after parameters are set successfully.
  /**
   * The callback is called when any of the `set_parameter*` or `declare_parameter*`
   * methods are successful.
   *
   * Users should retain a copy of the returned shared pointer, as the callback
   * is valid only as long as the smart pointer is alive.
   *
   * The callback takes a reference to a const vector of parameters that have been
   * set successfully.
   *
   * The post callback can be valuable as a place to cause side-effects based on
   * parameter changes.
   * For instance updating internally tracked class attributes once parameters
   * have been changed successfully.
   *
   * For an example callback:
   *
   * ```cpp
   * void
   * postSetParameterCallback(const std::vector<rclcpp::Parameter> & parameters)
   * {
   *  for(const auto & param:parameters) {
   *   // the internal class member can be changed after
   *   // successful change to param1 or param2
   *    if(param.get_name() == "param1") {
   *      internal_tracked_class_parameter_1_ = param.get_value<double>();
   *    }
   *    else if(param.get_name() == "param2") {
   *      internal_tracked_class_parameter_2_ = param.get_value<double>();
   *    }
   *  }
   * }
   * ```
   *
   * The above callback takes a const reference to list of parameters that have been
   * set successfully and as a result of this updates the internally tracked class attributes
   * `internal_tracked_class_parameter_1_` and `internal_tracked_class_parameter_2_`
   * respectively.
   *
   * This callback should not modify parameters.
   *
   * The callback is called when parameters are declared with `declare_parameter`
   * or `declare_parameters`. See `declare_parameter` or `declare_parameters` above.
   *
   * The callback is not called when parameters are undeclared with `undeclare_parameter`.
   *
   * If you want to make changes to parameters based on changes to another, use
   * `add_pre_set_parameters_callback`.
   *
   * The `remove_post_set_parameters_callback` can be used to deregister the callback.
   *
   * \param callback The callback to register.
   * \returns A shared pointer. The callback is valid as long as the smart pointer is alive.
   * \throws std::bad_alloc if the allocation of the OnSetParametersCallbackHandle fails.
   */
  RCLCPP_PUBLIC
  RCUTILS_WARN_UNUSED
  PostSetParametersCallbackHandle::SharedPtr
  add_post_set_parameters_callback(PostSetParametersCallbackType callback);

  /// Remove a callback registered with `add_pre_set_parameters_callback`.
  /**
   * Delete a handler returned by `add_pre_set_parameters_callback`.
   *
   * \param handler The callback handler to remove.
   * \throws std::runtime_error if the handler was not created with `add_pre_set_parameters_callback`,
   *   or if it has been removed before.
   */
  RCLCPP_PUBLIC
  void
  remove_pre_set_parameters_callback(const PreSetParametersCallbackHandle * const handler);

  /// Remove a callback registered with `add_on_set_parameters_callback`.
  /**
   * Delete a handler returned by `add_on_set_parameters_callback`.
   *
   * e.g.:
   *
   *    `remove_on_set_parameters_callback(scoped_callback.get())`
   *
   * As an alternative, the smart pointer can be reset:
   *
   *    `scoped_callback.reset()`
   *
   * Supposing that `scoped_callback` was the only owner.
   *
   * Calling `remove_on_set_parameters_callback` more than once with the same handler,
   * or calling it after the shared pointer has been reset is an error.
   * Resetting or letting the smart pointer go out of scope after calling
   * `remove_on_set_parameters_callback` is not a problem.
   *
   * \param handler The callback handler to remove.
   * \throws std::runtime_error if the handler was not created with `add_on_set_parameters_callback`,
   *   or if it has been removed before.
   */
  RCLCPP_PUBLIC
  void
  remove_on_set_parameters_callback(const OnSetParametersCallbackHandle * const handler);

  /// Remove a callback registered with `add_post_set_parameters_callback`.
  /**
   * Delete a handler returned by `add_post_set_parameters_callback`.
   *
   * \param handler The callback handler to remove.
   * \throws std::runtime_error if the handler was not created with `add_post_set_parameters_callback`,
   *   or if it has been removed before.
   */
  RCLCPP_PUBLIC
  void
  remove_post_set_parameters_callback(const PostSetParametersCallbackHandle * const handler);

  /// Get the fully-qualified names of all available nodes.
  /**
   * The fully-qualified name includes the local namespace and name of the node.
   * \return A vector of fully-qualified names of nodes.
   */
  RCLCPP_PUBLIC
  std::vector<std::string>
  get_node_names() const;

  /// Return a map of existing topic names to list of topic types.
  /**
   * \return a map of existing topic names to list of topic types.
   * \throws std::runtime_error anything that rcl_error can throw
   */
  RCLCPP_PUBLIC
  std::map<std::string, std::vector<std::string>>
  get_topic_names_and_types() const;

  /// Return a map of existing service names to list of service types.
  /**
   * \return a map of existing service names to list of service types.
   * \throws std::runtime_error anything that rcl_error can throw
   */
  RCLCPP_PUBLIC
  std::map<std::string, std::vector<std::string>>
  get_service_names_and_types() const;

  /// Return a map of existing service names to list of service types for a specific node.
  /**
   * This function only considers services - not clients.
   * The returned names are the actual names used and do not have remap rules applied.
   *
   * \param[in] node_name name of the node.
   * \param[in] namespace_ namespace of the node.
   * \return a map of existing service names to list of service types.
   * \throws std::runtime_error anything that rcl_error can throw.
   */
  RCLCPP_PUBLIC
  std::map<std::string, std::vector<std::string>>
  get_service_names_and_types_by_node(
    const std::string & node_name,
    const std::string & namespace_) const;

  /// Return the number of publishers created for a given topic.
  /**
   * \param[in] topic_name the actual topic name used; it will not be automatically remapped.
   * \return number of publishers that have been created for the given topic.
   * \throws std::runtime_error if publishers could not be counted
   */
  RCLCPP_PUBLIC
  size_t
  count_publishers(const std::string & topic_name) const;

  /// Return the number of subscribers created for a given topic.
  /**
   * \param[in] topic_name the actual topic name used; it will not be automatically remapped.
   * \return number of subscribers that have been created for the given topic.
   * \throws std::runtime_error if subscribers could not be counted
   */
  RCLCPP_PUBLIC
  size_t
  count_subscribers(const std::string & topic_name) const;

  /// Return the topic endpoint information about publishers on a given topic.
  /**
   * The returned parameter is a list of topic endpoint information, where each item will contain
   * the node name, node namespace, topic type, endpoint type, topic endpoint's GID, and its QoS
   * profile.
   *
   * When the `no_mangle` parameter is `true`, the provided `topic_name` should be a valid topic
   * name for the middleware (useful when combining ROS with native middleware (e.g. DDS) apps).
   * When the `no_mangle` parameter is `false`, the provided `topic_name` should follow
   * ROS topic name conventions.
   *
   * `topic_name` may be a relative, private, or fully qualified topic name.
   * A relative or private topic will be expanded using this node's namespace and name.
   * The queried `topic_name` is not remapped.
   *
   * \param[in] topic_name the actual topic name used; it will not be automatically remapped.
   * \param[in] no_mangle if `true`, `topic_name` needs to be a valid middleware topic name,
   *   otherwise it should be a valid ROS topic name. Defaults to `false`.
   * \return a list of TopicEndpointInfo representing all the publishers on this topic.
   * \throws InvalidTopicNameError if the given topic_name is invalid.
   * \throws std::runtime_error if internal error happens.
   */
  RCLCPP_PUBLIC
  std::vector<rclcpp::TopicEndpointInfo>
  get_publishers_info_by_topic(const std::string & topic_name, bool no_mangle = false) const;

  /// Return the topic endpoint information about subscriptions on a given topic.
  /**
   * The returned parameter is a list of topic endpoint information, where each item will contain
   * the node name, node namespace, topic type, endpoint type, topic endpoint's GID, and its QoS
   * profile.
   *
   * When the `no_mangle` parameter is `true`, the provided `topic_name` should be a valid topic
   * name for the middleware (useful when combining ROS with native middleware (e.g. DDS) apps).
   * When the `no_mangle` parameter is `false`, the provided `topic_name` should follow
   * ROS topic name conventions.
   *
   * `topic_name` may be a relative, private, or fully qualified topic name.
   * A relative or private topic will be expanded using this node's namespace and name.
   * The queried `topic_name` is not remapped.
   *
   * \param[in] topic_name the actual topic name used; it will not be automatically remapped.
   * \param[in] no_mangle if `true`, `topic_name` needs to be a valid middleware topic name,
   *   otherwise it should be a valid ROS topic name. Defaults to `false`.
   * \return a list of TopicEndpointInfo representing all the subscriptions on this topic.
   * \throws InvalidTopicNameError if the given topic_name is invalid.
   * \throws std::runtime_error if internal error happens.
   */
  RCLCPP_PUBLIC
  std::vector<rclcpp::TopicEndpointInfo>
  get_subscriptions_info_by_topic(const std::string & topic_name, bool no_mangle = false) const;

  /// Return a graph event, which will be set anytime a graph change occurs.
  /* The graph Event object is a loan which must be returned.
   * The Event object is scoped and therefore to return the loan just let it go
   * out of scope.
   */
  RCLCPP_PUBLIC
  rclcpp::Event::SharedPtr
  get_graph_event();

  /// Wait for a graph event to occur by waiting on an Event to become set.
  /**
   * The given Event must be acquire through the get_graph_event() method.
   *
   * \param[in] event pointer to an Event to wait for
   * \param[in] timeout nanoseconds to wait for the Event to change the state
   *
   * \throws InvalidEventError if the given event is nullptr
   * \throws EventNotRegisteredError if the given event was not acquired with
   *   get_graph_event().
   */
  RCLCPP_PUBLIC
  void
  wait_for_graph_change(
    rclcpp::Event::SharedPtr event,
    std::chrono::nanoseconds timeout);

  /// Get a clock as a non-const shared pointer which is managed by the node.
  /**
   * \sa rclcpp::node_interfaces::NodeClock::get_clock
   */
  RCLCPP_PUBLIC
  rclcpp::Clock::SharedPtr
  get_clock();

  /// Get a clock as a const shared pointer which is managed by the node.
  /**
   * \sa rclcpp::node_interfaces::NodeClock::get_clock
   */
  RCLCPP_PUBLIC
  rclcpp::Clock::ConstSharedPtr
  get_clock() const;

  /// Returns current time from the time source specified by clock_type.
  /**
   * \sa rclcpp::Clock::now
   */
  RCLCPP_PUBLIC
  Time
  now() const;

  /// Return the Node's internal NodeBaseInterface implementation.
  RCLCPP_PUBLIC
  rclcpp::node_interfaces::NodeBaseInterface::SharedPtr
  get_node_base_interface();

  /// Return the Node's internal NodeClockInterface implementation.
  RCLCPP_PUBLIC
  rclcpp::node_interfaces::NodeClockInterface::SharedPtr
  get_node_clock_interface();

  /// Return the Node's internal NodeGraphInterface implementation.
  RCLCPP_PUBLIC
  rclcpp::node_interfaces::NodeGraphInterface::SharedPtr
  get_node_graph_interface();

  /// Return the Node's internal NodeLoggingInterface implementation.
  RCLCPP_PUBLIC
  rclcpp::node_interfaces::NodeLoggingInterface::SharedPtr
  get_node_logging_interface();

  /// Return the Node's internal NodeTimersInterface implementation.
  RCLCPP_PUBLIC
  rclcpp::node_interfaces::NodeTimersInterface::SharedPtr
  get_node_timers_interface();

  /// Return the Node's internal NodeTopicsInterface implementation.
  RCLCPP_PUBLIC
  rclcpp::node_interfaces::NodeTopicsInterface::SharedPtr
  get_node_topics_interface();

  /// Return the Node's internal NodeServicesInterface implementation.
  RCLCPP_PUBLIC
  rclcpp::node_interfaces::NodeServicesInterface::SharedPtr
  get_node_services_interface();

  /// Return the Node's internal NodeWaitablesInterface implementation.
  RCLCPP_PUBLIC
  rclcpp::node_interfaces::NodeWaitablesInterface::SharedPtr
  get_node_waitables_interface();

  /// Return the Node's internal NodeParametersInterface implementation.
  RCLCPP_PUBLIC
  rclcpp::node_interfaces::NodeParametersInterface::SharedPtr
  get_node_parameters_interface();

  /// Return the Node's internal NodeTimeSourceInterface implementation.
  RCLCPP_PUBLIC
  rclcpp::node_interfaces::NodeTimeSourceInterface::SharedPtr
  get_node_time_source_interface();

  /// Return the sub-namespace, if this is a sub-node, otherwise an empty string.
  /**
   * The returned sub-namespace is either the accumulated sub-namespaces which
   * were given to one-to-many create_sub_node() calls, or an empty string if
   * this is an original node instance, i.e. not a sub-node.
   *
   * For example, consider:
   *
   * ```cpp
   * auto node = std::make_shared<rclcpp::Node>("my_node", "my_ns");
   * node->get_sub_namespace();  // -> ""
   * auto sub_node1 = node->create_sub_node("a");
   * sub_node1->get_sub_namespace();  // -> "a"
   * auto sub_node2 = sub_node1->create_sub_node("b");
   * sub_node2->get_sub_namespace();  // -> "a/b"
   * auto sub_node3 = node->create_sub_node("foo");
   * sub_node3->get_sub_namespace();  // -> "foo"
   * node->get_sub_namespace();  // -> ""
   * ```
   *
   * get_namespace() will return the original node namespace, and will not
   * include the sub-namespace if one exists.
   * To get that you need to call the get_effective_namespace() method.
   *
   * \sa get_namespace()
   * \sa get_effective_namespace()
   * \return the sub-namespace string, not including the node's original namespace
   */
  RCLCPP_PUBLIC
  const std::string &
  get_sub_namespace() const;

  /// Return the effective namespace that is used when creating entities.
  /**
   * The returned namespace is a concatenation of the node namespace and the
   * accumulated sub-namespaces, which is used as the namespace when creating
   * entities which have relative names.
   *
   * For example, consider:
   *
   * ```cpp
   * auto node = std::make_shared<rclcpp::Node>("my_node", "my_ns");
   * node->get_effective_namespace();  // -> "/my_ns"
   * auto sub_node1 = node->create_sub_node("a");
   * sub_node1->get_effective_namespace();  // -> "/my_ns/a"
   * auto sub_node2 = sub_node1->create_sub_node("b");
   * sub_node2->get_effective_namespace();  // -> "/my_ns/a/b"
   * auto sub_node3 = node->create_sub_node("foo");
   * sub_node3->get_effective_namespace();  // -> "/my_ns/foo"
   * node->get_effective_namespace();  // -> "/my_ns"
   * ```
   *
   * \sa get_namespace()
   * \sa get_sub_namespace()
   * \return the sub-namespace string, not including the node's original namespace
   */
  RCLCPP_PUBLIC
  const std::string &
  get_effective_namespace() const;

  /// Create a sub-node, which will extend the namespace of all entities created with it.
  /**
   * A sub-node (short for subordinate node) is an instance of this class
   * which has been created using an existing instance of this class, but which
   * has an additional sub-namespace (short for subordinate namespace)
   * associated with it.
   * The sub-namespace will extend the node's namespace for the purpose of
   * creating additional entities, such as Publishers, Subscriptions, Service
   * Clients and Servers, and so on.
   *
   * By default, when an instance of this class is created using one of the
   * public constructors, it has no sub-namespace associated with it, and
   * therefore is not a sub-node.
   * That "normal" node instance may, however, be used to create further
   * instances of this class, based on the original instance, which have an
   * additional sub-namespace associated with them.
   * This may be done by using this method, create_sub_node().
   *
   * Furthermore, a sub-node may be used to create additional sub-node's, in
   * which case the sub-namespace passed to this function will further
   * extend the sub-namespace of the existing sub-node.
   * See get_sub_namespace() and get_effective_namespace() for examples.
   *
   * Note that entities which use absolute names are not affected by any
   * namespaces, neither the normal node namespace nor any sub-namespace.
   * Note also that the fully qualified node name is unaffected by a
   * sub-namespace.
   *
   * The sub-namespace should be relative, and an exception will be thrown if
   * the sub-namespace is absolute, i.e. if it starts with a leading '/'.
   *
   * \sa get_sub_namespace()
   * \sa get_effective_namespace()
   * \param[in] sub_namespace sub-namespace of the sub-node.
   * \return newly created sub-node
   * \throws NameValidationError if the sub-namespace is absolute, i.e. starts
   *   with a leading '/'.
   */
  RCLCPP_PUBLIC
  rclcpp::Node::SharedPtr
  create_sub_node(const std::string & sub_namespace);

  /// Return the NodeOptions used when creating this node.
  RCLCPP_PUBLIC
  const rclcpp::NodeOptions &
  get_node_options() const;

protected:
  /// Construct a sub-node, which will extend the namespace of all entities created with it.
  /**
   * \sa create_sub_node()
   *
   * \param[in] other The node from which a new sub-node is created.
   * \param[in] sub_namespace The sub-namespace of the sub-node.
   */
  RCLCPP_PUBLIC
  Node(
    const Node & other,
    const std::string & sub_namespace);

private:
  RCLCPP_DISABLE_COPY(Node)

  rclcpp::node_interfaces::NodeBaseInterface::SharedPtr node_base_;
  rclcpp::node_interfaces::NodeGraphInterface::SharedPtr node_graph_;
  rclcpp::node_interfaces::NodeLoggingInterface::SharedPtr node_logging_;
  rclcpp::node_interfaces::NodeTimersInterface::SharedPtr node_timers_;
  rclcpp::node_interfaces::NodeTopicsInterface::SharedPtr node_topics_;
  rclcpp::node_interfaces::NodeServicesInterface::SharedPtr node_services_;
  rclcpp::node_interfaces::NodeClockInterface::SharedPtr node_clock_;
  rclcpp::node_interfaces::NodeParametersInterface::SharedPtr node_parameters_;
  rclcpp::node_interfaces::NodeTimeSourceInterface::SharedPtr node_time_source_;
  rclcpp::node_interfaces::NodeWaitablesInterface::SharedPtr node_waitables_;

  const rclcpp::NodeOptions node_options_;
  const std::string sub_namespace_;
  const std::string effective_namespace_;
};

}  // namespace rclcpp

#ifndef RCLCPP__NODE_IMPL_HPP_
// Template implementations
#include "node_impl.hpp"
#endif

#endif  // RCLCPP__NODE_HPP_<|MERGE_RESOLUTION|>--- conflicted
+++ resolved
@@ -232,11 +232,8 @@
    * \param[in] period Time interval between triggers of the callback.
    * \param[in] callback User-defined callback function.
    * \param[in] group Callback group to execute this timer's callback in.
-<<<<<<< HEAD
+   * \param[in] autostart The state of the clock on initialization.
    * \param[in] amount_of_callbacks Quantity of times the callback will be triggered.
-=======
-   * \param[in] autostart The state of the clock on initialization.
->>>>>>> fe2e0e4c
    */
   template<typename DurationRepT = int64_t, typename DurationT = std::milli, typename CallbackT>
   typename rclcpp::WallTimer<CallbackT>::SharedPtr
@@ -244,11 +241,8 @@
     std::chrono::duration<DurationRepT, DurationT> period,
     CallbackT callback,
     rclcpp::CallbackGroup::SharedPtr group = nullptr,
-<<<<<<< HEAD
+    bool autostart = true,
     uint32_t amount_of_callbacks = 0);
-=======
-    bool autostart = true);
->>>>>>> fe2e0e4c
 
   /// Create a timer that uses the node clock to drive the callback.
   /**
