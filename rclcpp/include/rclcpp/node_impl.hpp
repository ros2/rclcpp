// Copyright 2014 Open Source Robotics Foundation, Inc.
//
// Licensed under the Apache License, Version 2.0 (the "License");
// you may not use this file except in compliance with the License.
// You may obtain a copy of the License at
//
//     http://www.apache.org/licenses/LICENSE-2.0
//
// Unless required by applicable law or agreed to in writing, software
// distributed under the License is distributed on an "AS IS" BASIS,
// WITHOUT WARRANTIES OR CONDITIONS OF ANY KIND, either express or implied.
// See the License for the specific language governing permissions and
// limitations under the License.

#ifndef RCLCPP__NODE_IMPL_HPP_
#define RCLCPP__NODE_IMPL_HPP_

#include <rmw/error_handling.h>
#include <rmw/rmw.h>

#include <algorithm>
#include <chrono>
#include <cstdlib>
#include <iostream>
#include <limits>
#include <map>
#include <memory>
#include <sstream>
#include <stdexcept>
#include <string>
#include <utility>
#include <vector>

#include "rcl/publisher.h"
#include "rcl/subscription.h"

#include "rclcpp/contexts/default_context.hpp"
#include "rclcpp/create_client.hpp"
#include "rclcpp/create_generic_publisher.hpp"
#include "rclcpp/create_generic_subscription.hpp"
#include "rclcpp/create_publisher.hpp"
#include "rclcpp/create_service.hpp"
#include "rclcpp/create_subscription.hpp"
#include "rclcpp/create_timer.hpp"
#include "rclcpp/detail/resolve_enable_topic_statistics.hpp"
#include "rclcpp/parameter.hpp"
#include "rclcpp/qos.hpp"
#include "rclcpp/timer.hpp"
#include "rclcpp/type_support_decl.hpp"
#include "rclcpp/visibility_control.hpp"

#ifndef RCLCPP__NODE_HPP_
#include "node.hpp"
#endif

namespace rclcpp
{

RCLCPP_LOCAL
inline
std::string
extend_name_with_sub_namespace(const std::string & name, const std::string & sub_namespace)
{
  std::string name_with_sub_namespace(name);
  if (sub_namespace != "" && name.front() != '/' && name.front() != '~') {
    name_with_sub_namespace = sub_namespace + "/" + name;
  }
  return name_with_sub_namespace;
}

template<typename MessageT, typename AllocatorT, typename PublisherT>
std::shared_ptr<PublisherT>
Node::create_publisher(
  const std::string & topic_name,
  const rclcpp::QoS & qos,
  const PublisherOptionsWithAllocator<AllocatorT> & options)
{
  return rclcpp::create_publisher<MessageT, AllocatorT, PublisherT>(
    *this,
    extend_name_with_sub_namespace(topic_name, this->get_sub_namespace()),
    qos,
    options);
}

template<
  typename MessageT,
  typename CallbackT,
  typename AllocatorT,
  typename SubscriptionT,
  typename MessageMemoryStrategyT>
std::shared_ptr<SubscriptionT>
Node::create_subscription(
  const std::string & topic_name,
  const rclcpp::QoS & qos,
  CallbackT && callback,
  const SubscriptionOptionsWithAllocator<AllocatorT> & options,
  typename MessageMemoryStrategyT::SharedPtr msg_mem_strat)
{
  return rclcpp::create_subscription<MessageT>(
    *this,
    extend_name_with_sub_namespace(topic_name, this->get_sub_namespace()),
    qos,
    std::forward<CallbackT>(callback),
    options,
    msg_mem_strat);
}

template<typename DurationRepT, typename DurationT, typename CallbackT>
typename rclcpp::WallTimer<CallbackT>::SharedPtr
Node::create_wall_timer(
  std::chrono::duration<DurationRepT, DurationT> period,
  CallbackT callback,
  rclcpp::CallbackGroup::SharedPtr group,
<<<<<<< HEAD
  uint32_t amount_of_callbacks)
=======
  bool autostart)
>>>>>>> fe2e0e4c
{
  return rclcpp::create_wall_timer(
    period,
    std::move(callback),
    group,
    this->node_base_.get(),
    this->node_timers_.get(),
<<<<<<< HEAD
    amount_of_callbacks);
=======
    autostart);
>>>>>>> fe2e0e4c
}

template<typename DurationRepT, typename DurationT, typename CallbackT>
typename rclcpp::GenericTimer<CallbackT>::SharedPtr
Node::create_timer(
  std::chrono::duration<DurationRepT, DurationT> period,
  CallbackT callback,
  rclcpp::CallbackGroup::SharedPtr group)
{
  return rclcpp::create_timer(
    this->get_clock(),
    period,
    std::move(callback),
    group,
    this->node_base_.get(),
    this->node_timers_.get());
}

template<typename ServiceT>
typename Client<ServiceT>::SharedPtr
Node::create_client(
  const std::string & service_name,
  const rclcpp::QoS & qos,
  rclcpp::CallbackGroup::SharedPtr group)
{
  return rclcpp::create_client<ServiceT>(
    node_base_,
    node_graph_,
    node_services_,
    extend_name_with_sub_namespace(service_name, this->get_sub_namespace()),
    qos,
    group);
}

template<typename ServiceT>
typename Client<ServiceT>::SharedPtr
Node::create_client(
  const std::string & service_name,
  const rmw_qos_profile_t & qos_profile,
  rclcpp::CallbackGroup::SharedPtr group)
{
  return rclcpp::create_client<ServiceT>(
    node_base_,
    node_graph_,
    node_services_,
    extend_name_with_sub_namespace(service_name, this->get_sub_namespace()),
    qos_profile,
    group);
}

template<typename ServiceT, typename CallbackT>
typename rclcpp::Service<ServiceT>::SharedPtr
Node::create_service(
  const std::string & service_name,
  CallbackT && callback,
  const rclcpp::QoS & qos,
  rclcpp::CallbackGroup::SharedPtr group)
{
  return rclcpp::create_service<ServiceT, CallbackT>(
    node_base_,
    node_services_,
    extend_name_with_sub_namespace(service_name, this->get_sub_namespace()),
    std::forward<CallbackT>(callback),
    qos,
    group);
}

template<typename ServiceT, typename CallbackT>
typename rclcpp::Service<ServiceT>::SharedPtr
Node::create_service(
  const std::string & service_name,
  CallbackT && callback,
  const rmw_qos_profile_t & qos_profile,
  rclcpp::CallbackGroup::SharedPtr group)
{
  return rclcpp::create_service<ServiceT, CallbackT>(
    node_base_,
    node_services_,
    extend_name_with_sub_namespace(service_name, this->get_sub_namespace()),
    std::forward<CallbackT>(callback),
    qos_profile,
    group);
}

template<typename AllocatorT>
std::shared_ptr<rclcpp::GenericPublisher>
Node::create_generic_publisher(
  const std::string & topic_name,
  const std::string & topic_type,
  const rclcpp::QoS & qos,
  const rclcpp::PublisherOptionsWithAllocator<AllocatorT> & options)
{
  return rclcpp::create_generic_publisher(
    node_topics_,
    extend_name_with_sub_namespace(topic_name, this->get_sub_namespace()),
    topic_type,
    qos,
    options
  );
}

template<typename AllocatorT>
std::shared_ptr<rclcpp::GenericSubscription>
Node::create_generic_subscription(
  const std::string & topic_name,
  const std::string & topic_type,
  const rclcpp::QoS & qos,
  std::function<void(std::shared_ptr<rclcpp::SerializedMessage>)> callback,
  const rclcpp::SubscriptionOptionsWithAllocator<AllocatorT> & options)
{
  return rclcpp::create_generic_subscription(
    node_topics_,
    extend_name_with_sub_namespace(topic_name, this->get_sub_namespace()),
    topic_type,
    qos,
    std::move(callback),
    options
  );
}


template<typename ParameterT>
auto
Node::declare_parameter(
  const std::string & name,
  const ParameterT & default_value,
  const rcl_interfaces::msg::ParameterDescriptor & parameter_descriptor,
  bool ignore_override)
{
  try {
    return this->declare_parameter(
      name,
      rclcpp::ParameterValue(default_value),
      parameter_descriptor,
      ignore_override
    ).get<ParameterT>();
  } catch (const ParameterTypeException & ex) {
    throw exceptions::InvalidParameterTypeException(name, ex.what());
  }
}

template<typename ParameterT>
auto
Node::declare_parameter(
  const std::string & name,
  const rcl_interfaces::msg::ParameterDescriptor & parameter_descriptor,
  bool ignore_override)
{
  // get advantage of parameter value template magic to get
  // the correct rclcpp::ParameterType from ParameterT
  rclcpp::ParameterValue value{ParameterT{}};
  try {
    return this->declare_parameter(
      name,
      value.get_type(),
      parameter_descriptor,
      ignore_override
    ).get<ParameterT>();
  } catch (const ParameterTypeException &) {
    throw exceptions::UninitializedStaticallyTypedParameterException(name);
  }
}

template<typename ParameterT>
std::vector<ParameterT>
Node::declare_parameters(
  const std::string & namespace_,
  const std::map<std::string, ParameterT> & parameters,
  bool ignore_overrides)
{
  std::vector<ParameterT> result;
  std::string normalized_namespace = namespace_.empty() ? "" : (namespace_ + ".");
  std::transform(
    parameters.begin(), parameters.end(), std::back_inserter(result),
    [this, &normalized_namespace, ignore_overrides](auto element) {
      return this->declare_parameter(
        normalized_namespace + element.first,
        element.second,
        rcl_interfaces::msg::ParameterDescriptor(),
        ignore_overrides);
    }
  );
  return result;
}

template<typename ParameterT>
std::vector<ParameterT>
Node::declare_parameters(
  const std::string & namespace_,
  const std::map<
    std::string,
    std::pair<ParameterT, rcl_interfaces::msg::ParameterDescriptor>
  > & parameters,
  bool ignore_overrides)
{
  std::vector<ParameterT> result;
  std::string normalized_namespace = namespace_.empty() ? "" : (namespace_ + ".");
  std::transform(
    parameters.begin(), parameters.end(), std::back_inserter(result),
    [this, &normalized_namespace, ignore_overrides](auto element) {
      return static_cast<ParameterT>(
        this->declare_parameter(
          normalized_namespace + element.first,
          element.second.first,
          element.second.second,
          ignore_overrides)
      );
    }
  );
  return result;
}

template<typename ParameterT>
bool
Node::get_parameter(const std::string & name, ParameterT & parameter) const
{
  std::string sub_name = extend_name_with_sub_namespace(name, this->get_sub_namespace());

  rclcpp::Parameter parameter_variant;

  bool result = get_parameter(sub_name, parameter_variant);
  if (result) {
    parameter = static_cast<ParameterT>(parameter_variant.get_value<ParameterT>());
  }

  return result;
}

template<typename ParameterT>
bool
Node::get_parameter_or(
  const std::string & name,
  ParameterT & parameter,
  const ParameterT & alternative_value) const
{
  std::string sub_name = extend_name_with_sub_namespace(name, this->get_sub_namespace());

  bool got_parameter = get_parameter(sub_name, parameter);
  if (!got_parameter) {
    parameter = alternative_value;
  }
  return got_parameter;
}

template<typename ParameterT>
ParameterT
Node::get_parameter_or(
  const std::string & name,
  const ParameterT & alternative_value) const
{
  ParameterT parameter;
  get_parameter_or(name, parameter, alternative_value);
  return parameter;
}

// this is a partially-specialized version of get_parameter above,
// where our concrete type for ParameterT is std::map, but the to-be-determined
// type is the value in the map.
template<typename ParameterT>
bool
Node::get_parameters(
  const std::string & prefix,
  std::map<std::string, ParameterT> & values) const
{
  std::map<std::string, rclcpp::Parameter> params;
  bool result = node_parameters_->get_parameters_by_prefix(prefix, params);
  if (result) {
    for (const auto & param : params) {
      values[param.first] = static_cast<ParameterT>(param.second.get_value<ParameterT>());
    }
  }

  return result;
}

}  // namespace rclcpp

#endif  // RCLCPP__NODE_IMPL_HPP_<|MERGE_RESOLUTION|>--- conflicted
+++ resolved
@@ -111,11 +111,8 @@
   std::chrono::duration<DurationRepT, DurationT> period,
   CallbackT callback,
   rclcpp::CallbackGroup::SharedPtr group,
-<<<<<<< HEAD
+  bool autostart,
   uint32_t amount_of_callbacks)
-=======
-  bool autostart)
->>>>>>> fe2e0e4c
 {
   return rclcpp::create_wall_timer(
     period,
@@ -123,11 +120,8 @@
     group,
     this->node_base_.get(),
     this->node_timers_.get(),
-<<<<<<< HEAD
+    autostart,
     amount_of_callbacks);
-=======
-    autostart);
->>>>>>> fe2e0e4c
 }
 
 template<typename DurationRepT, typename DurationT, typename CallbackT>
