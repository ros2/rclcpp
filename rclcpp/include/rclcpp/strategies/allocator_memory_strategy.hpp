// Copyright 2015 Open Source Robotics Foundation, Inc.
//
// Licensed under the Apache License, Version 2.0 (the "License");
// you may not use this file except in compliance with the License.
// You may obtain a copy of the License at
//
//     http://www.apache.org/licenses/LICENSE-2.0
//
// Unless required by applicable law or agreed to in writing, software
// distributed under the License is distributed on an "AS IS" BASIS,
// WITHOUT WARRANTIES OR CONDITIONS OF ANY KIND, either express or implied.
// See the License for the specific language governing permissions and
// limitations under the License.

#ifndef RCLCPP__STRATEGIES__ALLOCATOR_MEMORY_STRATEGY_HPP_
#define RCLCPP__STRATEGIES__ALLOCATOR_MEMORY_STRATEGY_HPP_

#include <memory>
#include <vector>

#include "rcl/allocator.h"

#include "rclcpp/allocator/allocator_common.hpp"
#include "rclcpp/memory_strategy.hpp"
#include "rclcpp/node.hpp"
#include "rclcpp/visibility_control.hpp"

#include "rcutils/logging_macros.h"

#include "rmw/types.h"

namespace rclcpp
{
namespace memory_strategies
{
namespace allocator_memory_strategy
{

/// Delegate for handling memory allocations while the Executor is executing.
/**
 * By default, the memory strategy dynamically allocates memory for structures that come in from
 * the rmw implementation after the executor waits for work, based on the number of entities that
 * come through.
 */
template<typename Alloc = std::allocator<void>>
class AllocatorMemoryStrategy : public memory_strategy::MemoryStrategy
{
public:
  RCLCPP_SMART_PTR_DEFINITIONS(AllocatorMemoryStrategy<Alloc>)

  using VoidAllocTraits = typename allocator::AllocRebind<void *, Alloc>;
  using VoidAlloc = typename VoidAllocTraits::allocator_type;

  explicit AllocatorMemoryStrategy(std::shared_ptr<Alloc> allocator)
  {
    allocator_ = std::make_shared<VoidAlloc>(*allocator.get());
  }

  AllocatorMemoryStrategy()
  {
    allocator_ = std::make_shared<VoidAlloc>();
  }

  void add_guard_condition(const rcl_guard_condition_t * guard_condition) override
  {
    for (const auto & existing_guard_condition : guard_conditions_) {
      if (existing_guard_condition == guard_condition) {
        return;
      }
    }
    guard_conditions_.push_back(guard_condition);
  }

  void remove_guard_condition(const rcl_guard_condition_t * guard_condition) override
  {
    for (auto it = guard_conditions_.begin(); it != guard_conditions_.end(); ++it) {
      if (*it == guard_condition) {
        guard_conditions_.erase(it);
        break;
      }
    }
  }

  void clear_handles() override
  {
    subscription_handles_.clear();
    service_handles_.clear();
    client_handles_.clear();
    timer_handles_.clear();
    waitable_handles_.clear();
  }

  void remove_null_handles(rcl_wait_set_t * wait_set) override
  {
    // TODO(jacobperron): Check if wait set sizes are what we expect them to be?
    //                    e.g. wait_set->size_of_clients == client_handles_.size()

    // Important to use subscription_handles_.size() instead of wait set's size since
    // there may be more subscriptions in the wait set due to Waitables added to the end.
    // The same logic applies for other entities.
    for (size_t i = 0; i < subscription_handles_.size(); ++i) {
      if (!wait_set->subscriptions[i]) {
        subscription_handles_[i].reset();
      }
    }
    for (size_t i = 0; i < service_handles_.size(); ++i) {
      if (!wait_set->services[i]) {
        service_handles_[i].reset();
      }
    }
    for (size_t i = 0; i < client_handles_.size(); ++i) {
      if (!wait_set->clients[i]) {
        client_handles_[i].reset();
      }
    }
    for (size_t i = 0; i < timer_handles_.size(); ++i) {
      if (!wait_set->timers[i]) {
        timer_handles_[i].reset();
      }
    }
    for (size_t i = 0; i < waitable_handles_.size(); ++i) {
      if (!waitable_handles_[i]->is_ready(wait_set)) {
        waitable_handles_[i].reset();
      }
    }

    subscription_handles_.erase(
      std::remove(subscription_handles_.begin(), subscription_handles_.end(), nullptr),
      subscription_handles_.end()
    );

    service_handles_.erase(
      std::remove(service_handles_.begin(), service_handles_.end(), nullptr),
      service_handles_.end()
    );

    client_handles_.erase(
      std::remove(client_handles_.begin(), client_handles_.end(), nullptr),
      client_handles_.end()
    );

    timer_handles_.erase(
      std::remove(timer_handles_.begin(), timer_handles_.end(), nullptr),
      timer_handles_.end()
    );

    waitable_handles_.erase(
      std::remove(waitable_handles_.begin(), waitable_handles_.end(), nullptr),
      waitable_handles_.end()
    );
  }

  bool collect_entities(const WeakNodeList & weak_nodes) override
  {
    bool has_invalid_weak_nodes = false;
    for (auto & weak_node : weak_nodes) {
      auto node = weak_node.lock();
      if (!node) {
        has_invalid_weak_nodes = true;
        continue;
      }
      for (auto & weak_group : node->get_callback_groups()) {
        auto group = weak_group.lock();
        if (!group || !group->can_be_taken_from().load()) {
          continue;
        }
        group->find_subscription_ptrs_if(
          [this](const rclcpp::SubscriptionBase::SharedPtr & subscription) {
            subscription_handles_.push_back(subscription->get_subscription_handle());
            return false;
          });

        group->find_service_ptrs_if(
          [this](const rclcpp::ServiceBase::SharedPtr & service) {
            service_handles_.push_back(service->get_service_handle());
            return false;
          });
        group->find_client_ptrs_if(
          [this](const rclcpp::ClientBase::SharedPtr & client) {
            client_handles_.push_back(client->get_client_handle());
            return false;
          });
        group->find_timer_ptrs_if(
          [this](const rclcpp::TimerBase::SharedPtr & timer) {
            timer_handles_.push_back(timer->get_timer_handle());
            return false;
          });
        group->find_waitable_ptrs_if(
          [this](const rclcpp::Waitable::SharedPtr & waitable) {
            waitable_handles_.push_back(waitable);
            return false;
          });
      }
    }
    return has_invalid_weak_nodes;
  }

  bool add_handles_to_wait_set(rcl_wait_set_t * wait_set) override
  {
    for (auto subscription : subscription_handles_) {
      if (rcl_wait_set_add_subscription(wait_set, subscription.get(), NULL) != RCL_RET_OK) {
        RCUTILS_LOG_ERROR_NAMED(
          "rclcpp",
          "Couldn't add subscription to wait set: %s", rcl_get_error_string().str);
        return false;
      }
    }

    for (auto client : client_handles_) {
      if (rcl_wait_set_add_client(wait_set, client.get(), NULL) != RCL_RET_OK) {
        RCUTILS_LOG_ERROR_NAMED(
          "rclcpp",
          "Couldn't add client to wait set: %s", rcl_get_error_string().str);
        return false;
      }
    }

    for (auto service : service_handles_) {
      if (rcl_wait_set_add_service(wait_set, service.get(), NULL) != RCL_RET_OK) {
        RCUTILS_LOG_ERROR_NAMED(
          "rclcpp",
          "Couldn't add service to wait set: %s", rcl_get_error_string().str);
        return false;
      }
    }

    for (auto timer : timer_handles_) {
      if (rcl_wait_set_add_timer(wait_set, timer.get(), NULL) != RCL_RET_OK) {
        RCUTILS_LOG_ERROR_NAMED(
          "rclcpp",
          "Couldn't add timer to wait set: %s", rcl_get_error_string().str);
        return false;
      }
    }

    for (auto guard_condition : guard_conditions_) {
      if (rcl_wait_set_add_guard_condition(wait_set, guard_condition, NULL) != RCL_RET_OK) {
        RCUTILS_LOG_ERROR_NAMED(
          "rclcpp",
          "Couldn't add guard_condition to wait set: %s",
          rcl_get_error_string().str);
        return false;
      }
    }

    for (auto waitable : waitable_handles_) {
      if (!waitable->add_to_wait_set(wait_set)) {
        RCUTILS_LOG_ERROR_NAMED(
          "rclcpp",
          "Couldn't add waitable to wait set: %s", rcl_get_error_string().str);
        return false;
      }
    }
    return true;
  }

  void
  get_next_subscription(
    executor::AnyExecutable & any_exec,
    const WeakNodeList & weak_nodes) override
  {
    auto it = subscription_handles_.begin();
    while (it != subscription_handles_.end()) {
      auto subscription = get_subscription_by_handle(*it, weak_nodes);
      if (subscription) {
        // Find the group for this handle and see if it can be serviced
        auto group = get_group_by_subscription(subscription, weak_nodes);
        if (!group) {
          // Group was not found, meaning the subscription is not valid...
          // Remove it from the ready list and continue looking
          it = subscription_handles_.erase(it);
          continue;
        }
        if (!group->can_be_taken_from().load()) {
          // Group is mutually exclusive and is being used, so skip it for now
          // Leave it to be checked next time, but continue searching
          ++it;
          continue;
        }
        // Otherwise it is safe to set and return the any_exec
        any_exec.subscription = subscription;
        any_exec.callback_group = group;
        any_exec.node_base = get_node_by_group(group, weak_nodes);
        subscription_handles_.erase(it);
        return;
      }
      // Else, the subscription is no longer valid, remove it and continue
      it = subscription_handles_.erase(it);
    }
  }

  void
  get_next_service(
    executor::AnyExecutable & any_exec,
    const WeakNodeList & weak_nodes) override
  {
    auto it = service_handles_.begin();
    while (it != service_handles_.end()) {
      auto service = get_service_by_handle(*it, weak_nodes);
      if (service) {
        // Find the group for this handle and see if it can be serviced
        auto group = get_group_by_service(service, weak_nodes);
        if (!group) {
          // Group was not found, meaning the service is not valid...
          // Remove it from the ready list and continue looking
          it = service_handles_.erase(it);
          continue;
        }
        if (!group->can_be_taken_from().load()) {
          // Group is mutually exclusive and is being used, so skip it for now
          // Leave it to be checked next time, but continue searching
          ++it;
          continue;
        }
        // Otherwise it is safe to set and return the any_exec
        any_exec.service = service;
        any_exec.callback_group = group;
        any_exec.node_base = get_node_by_group(group, weak_nodes);
        service_handles_.erase(it);
        return;
      }
      // Else, the service is no longer valid, remove it and continue
      it = service_handles_.erase(it);
    }
  }

  void
  get_next_client(executor::AnyExecutable & any_exec, const WeakNodeList & weak_nodes) override
  {
    auto it = client_handles_.begin();
    while (it != client_handles_.end()) {
      auto client = get_client_by_handle(*it, weak_nodes);
      if (client) {
        // Find the group for this handle and see if it can be serviced
        auto group = get_group_by_client(client, weak_nodes);
        if (!group) {
          // Group was not found, meaning the service is not valid...
          // Remove it from the ready list and continue looking
          it = client_handles_.erase(it);
          continue;
        }
        if (!group->can_be_taken_from().load()) {
          // Group is mutually exclusive and is being used, so skip it for now
          // Leave it to be checked next time, but continue searching
          ++it;
          continue;
        }
        // Otherwise it is safe to set and return the any_exec
        any_exec.client = client;
        any_exec.callback_group = group;
        any_exec.node_base = get_node_by_group(group, weak_nodes);
        client_handles_.erase(it);
        return;
      }
      // Else, the service is no longer valid, remove it and continue
      it = client_handles_.erase(it);
    }
  }

<<<<<<< HEAD
  virtual void
  get_next_timer(
    executor::AnyExecutable & any_exec,
    const WeakNodeList & weak_nodes)
=======
  void
  get_next_timer(
    executor::AnyExecutable & any_exec,
    const WeakNodeList & weak_nodes) override
>>>>>>> fffbe597
  {
    auto it = timer_handles_.begin();
    while (it != timer_handles_.end()) {
      auto timer = get_timer_by_handle(*it, weak_nodes);
      if (timer) {
        // Find the group for this handle and see if it can be serviced
        auto group = get_group_by_timer(timer, weak_nodes);
        if (!group) {
          // Group was not found, meaning the timer is not valid...
          // Remove it from the ready list and continue looking
          it = timer_handles_.erase(it);
          continue;
        }
        if (!group->can_be_taken_from().load()) {
          // Group is mutually exclusive and is being used, so skip it for now
          // Leave it to be checked next time, but continue searching
          ++it;
          continue;
        }
        // Otherwise it is safe to set and return the any_exec
        any_exec.timer = timer;
        any_exec.callback_group = group;
        any_exec.node_base = get_node_by_group(group, weak_nodes);
        timer_handles_.erase(it);
        return;
      }
      // Else, the service is no longer valid, remove it and continue
      it = timer_handles_.erase(it);
    }
  }

<<<<<<< HEAD
  virtual void
  get_next_waitable(executor::AnyExecutable & any_exec, const WeakNodeList & weak_nodes)
=======
  void
  get_next_waitable(executor::AnyExecutable & any_exec, const WeakNodeList & weak_nodes) override
>>>>>>> fffbe597
  {
    auto it = waitable_handles_.begin();
    while (it != waitable_handles_.end()) {
      auto waitable = *it;
      if (waitable) {
        // Find the group for this handle and see if it can be serviced
        auto group = get_group_by_waitable(waitable, weak_nodes);
        if (!group) {
          // Group was not found, meaning the waitable is not valid...
          // Remove it from the ready list and continue looking
          it = waitable_handles_.erase(it);
          continue;
        }
        if (!group->can_be_taken_from().load()) {
          // Group is mutually exclusive and is being used, so skip it for now
          // Leave it to be checked next time, but continue searching
          ++it;
          continue;
        }
        // Otherwise it is safe to set and return the any_exec
        any_exec.waitable = waitable;
        any_exec.callback_group = group;
        any_exec.node_base = get_node_by_group(group, weak_nodes);
        waitable_handles_.erase(it);
        return;
      }
      // Else, the waitable is no longer valid, remove it and continue
      it = waitable_handles_.erase(it);
    }
  }

  rcl_allocator_t get_allocator() override
  {
    return rclcpp::allocator::get_rcl_allocator<void *, VoidAlloc>(*allocator_.get());
  }

  size_t number_of_ready_subscriptions() const override
  {
    size_t number_of_subscriptions = subscription_handles_.size();
    for (auto waitable : waitable_handles_) {
      number_of_subscriptions += waitable->get_number_of_ready_subscriptions();
    }
    return number_of_subscriptions;
  }

  size_t number_of_ready_services() const override
  {
    size_t number_of_services = service_handles_.size();
    for (auto waitable : waitable_handles_) {
      number_of_services += waitable->get_number_of_ready_services();
    }
    return number_of_services;
  }

  size_t number_of_ready_events() const override
  {
    size_t number_of_events = 0;
    for (auto waitable : waitable_handles_) {
      number_of_events += waitable->get_number_of_ready_events();
    }
    return number_of_events;
  }

  size_t number_of_ready_clients() const override
  {
    size_t number_of_clients = client_handles_.size();
    for (auto waitable : waitable_handles_) {
      number_of_clients += waitable->get_number_of_ready_clients();
    }
    return number_of_clients;
  }

  size_t number_of_guard_conditions() const override
  {
    size_t number_of_guard_conditions = guard_conditions_.size();
    for (auto waitable : waitable_handles_) {
      number_of_guard_conditions += waitable->get_number_of_ready_guard_conditions();
    }
    return number_of_guard_conditions;
  }

  size_t number_of_ready_timers() const override
  {
    size_t number_of_timers = timer_handles_.size();
    for (auto waitable : waitable_handles_) {
      number_of_timers += waitable->get_number_of_ready_timers();
    }
    return number_of_timers;
  }

  size_t number_of_waitables() const override
  {
    return waitable_handles_.size();
  }

private:
  template<typename T>
  using VectorRebind =
    std::vector<T, typename std::allocator_traits<Alloc>::template rebind_alloc<T>>;

  VectorRebind<const rcl_guard_condition_t *> guard_conditions_;

  VectorRebind<std::shared_ptr<const rcl_subscription_t>> subscription_handles_;
  VectorRebind<std::shared_ptr<const rcl_service_t>> service_handles_;
  VectorRebind<std::shared_ptr<const rcl_client_t>> client_handles_;
  VectorRebind<std::shared_ptr<const rcl_timer_t>> timer_handles_;
  VectorRebind<std::shared_ptr<Waitable>> waitable_handles_;

  std::shared_ptr<VoidAlloc> allocator_;
};

}  // namespace allocator_memory_strategy
}  // namespace memory_strategies
}  // namespace rclcpp

#endif  // RCLCPP__STRATEGIES__ALLOCATOR_MEMORY_STRATEGY_HPP_<|MERGE_RESOLUTION|>--- conflicted
+++ resolved
@@ -357,17 +357,10 @@
     }
   }
 
-<<<<<<< HEAD
-  virtual void
-  get_next_timer(
-    executor::AnyExecutable & any_exec,
-    const WeakNodeList & weak_nodes)
-=======
   void
   get_next_timer(
     executor::AnyExecutable & any_exec,
     const WeakNodeList & weak_nodes) override
->>>>>>> fffbe597
   {
     auto it = timer_handles_.begin();
     while (it != timer_handles_.end()) {
@@ -399,13 +392,8 @@
     }
   }
 
-<<<<<<< HEAD
-  virtual void
-  get_next_waitable(executor::AnyExecutable & any_exec, const WeakNodeList & weak_nodes)
-=======
   void
   get_next_waitable(executor::AnyExecutable & any_exec, const WeakNodeList & weak_nodes) override
->>>>>>> fffbe597
   {
     auto it = waitable_handles_.begin();
     while (it != waitable_handles_.end()) {
