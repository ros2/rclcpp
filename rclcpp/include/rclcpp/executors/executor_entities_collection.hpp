// Copyright 2023 Open Source Robotics Foundation, Inc.
//
// Licensed under the Apache License, Version 2.0 (the "License");
// you may not use this file except in compliance with the License.
// You may obtain a copy of the License at
//
//     http://www.apache.org/licenses/LICENSE-2.0
//
// Unless required by applicable law or agreed to in writing, software
// distributed under the License is distributed on an "AS IS" BASIS,
// WITHOUT WARRANTIES OR CONDITIONS OF ANY KIND, either express or implied.
// See the License for the specific language governing permissions and
// limitations under the License.

#ifndef RCLCPP__EXECUTORS__EXECUTOR_ENTITIES_COLLECTION_HPP_
#define RCLCPP__EXECUTORS__EXECUTOR_ENTITIES_COLLECTION_HPP_

#include <deque>
#include <functional>
#include <unordered_map>
#include <vector>

#include <rclcpp/any_executable.hpp>
#include <rclcpp/node_interfaces/node_base.hpp>
#include <rclcpp/callback_group.hpp>
#include <rclcpp/executors/executor_notify_waitable.hpp>
#include <rclcpp/visibility_control.hpp>
#include <rclcpp/wait_result.hpp>
#include <rclcpp/wait_set.hpp>

namespace rclcpp
{
namespace executors
{

/// Structure to represent a single entity's entry in a collection
template<typename EntityValueType>
struct CollectionEntry
{
  /// Weak pointer to entity type
  using EntityWeakPtr = typename EntityValueType::WeakPtr;
  /// Shared pointer to entity type
  using EntitySharedPtr = typename EntityValueType::SharedPtr;

  /// The entity
  EntityWeakPtr entity;

  /// If relevant, the entity's corresponding callback_group
  rclcpp::CallbackGroup::WeakPtr callback_group;
};

/// Update a collection based on another collection
/*
 * Iterates update_from and update_to to see which entities have been added/removed between
 * the two collections.
 *
 * For each new entry (in update_from, but not in update_to),
 *   add the entity and fire the on_added callback
 * For each removed entry (in update_to, but not in update_from),
 *   remove the entity and fire the on_removed callback.
 *
 *  \param[in] update_from The collection representing the next iteration's state
 *  \param[inout] update_to The collection representing the current iteration's state
 *  \param[in] on_added Callback fired when a new entity is detected
 *  \param[in] on_removed Callback fired when an entity is removed
 */
template<typename CollectionType>
void update_entities(
  const CollectionType & update_from,
  CollectionType & update_to,
  std::function<void(const typename CollectionType::EntitySharedPtr &)> on_added,
  std::function<void(const typename CollectionType::EntitySharedPtr &)> on_removed
)
{
  for (auto it = update_to.begin(); it != update_to.end(); ) {
    if (update_from.count(it->first) == 0) {
      auto entity = it->second.entity.lock();
      if (entity) {
        on_removed(entity);
      }
      it = update_to.erase(it);
    } else {
      ++it;
    }
  }
  for (auto it = update_from.begin(); it != update_from.end(); ++it) {
    if (update_to.count(it->first) == 0) {
      auto entity = it->second.entity.lock();
      if (entity) {
        on_added(entity);
      }
      update_to.insert(*it);
    }
  }
}

/// A collection of entities, indexed by their corresponding handles
template<typename EntityKeyType, typename EntityValueType>
class EntityCollection
  : public std::unordered_map<const EntityKeyType *, CollectionEntry<EntityValueType>>
{
public:
  /// Key type of the map
  using Key = const EntityKeyType *;

  /// Weak pointer to entity type
  using EntityWeakPtr = typename EntityValueType::WeakPtr;

  /// Shared pointer to entity type
  using EntitySharedPtr = typename EntityValueType::SharedPtr;

  /// Update this collection based on the contents of another collection
  /**
   * Update the internal state of this collection, firing callbacks when entities have been
   * added or removed.
   *
   * \param[in] other Collection to compare to
   * \param[in] on_added Callback for when entities have been added
   * \param[in] on_removed Callback for when entities have been removed
   */
  void update(
    const EntityCollection<EntityKeyType, EntityValueType> & other,
    std::function<void(const EntitySharedPtr &)> on_added,
    std::function<void(const EntitySharedPtr &)> on_removed)
  {
    update_entities(other, *this, on_added, on_removed);
  }
};

/// Represent the total set of entities for a single executor
/**
 * This allows the entities to be stored from ExecutorEntitiesCollector.
 * The structure also makes in convenient to re-evaluate when entities have been added or removed.
 */
struct ExecutorEntitiesCollection
{
  /// Collection type for timer entities
  using TimerCollection = EntityCollection<rcl_timer_t, rclcpp::TimerBase>;

  /// Collection type for subscription entities
  using SubscriptionCollection = EntityCollection<rcl_subscription_t, rclcpp::SubscriptionBase>;

  /// Collection type for client entities
  using ClientCollection = EntityCollection<rcl_client_t, rclcpp::ClientBase>;

  /// Collection type for service entities
  using ServiceCollection = EntityCollection<rcl_service_t, rclcpp::ServiceBase>;

  /// Collection type for waitable entities
  using WaitableCollection = EntityCollection<rclcpp::Waitable, rclcpp::Waitable>;

  /// Collection type for guard condition entities
  using GuardConditionCollection = EntityCollection<rcl_guard_condition_t, rclcpp::GuardCondition>;

  /// Collection of timers currently in use by the executor.
  TimerCollection timers;

  /// Collection of subscriptions currently in use by the executor.
  SubscriptionCollection subscriptions;

  /// Collection of clients currently in use by the executor.
  ClientCollection clients;

  /// Collection of services currently in use by the executor.
  ServiceCollection services;

  /// Collection of guard conditions currently in use by the executor.
  GuardConditionCollection guard_conditions;

  /// Collection of waitables currently in use by the executor.
  WaitableCollection waitables;

  /// Check if the entities collection is empty
  /**
   * \return true if all member collections are empty, false otherwise
  */
  bool empty() const;

  /// Clear the entities collection
  void clear();
};

/// Build an entities collection from callback groups
/**
 * Iterates a list of callback groups and adds entities from each valid group
 *
 * \param[in] callback_groups List of callback groups to check for entities
 * \param[inout] colletion Entities collection to populate with found entities
 */
void
build_entities_collection(
  const std::vector<rclcpp::CallbackGroup::WeakPtr> & callback_groups,
  ExecutorEntitiesCollection & collection);

/// Build a queue of executables ready to be executed
/**
 * Iterates a list of entities and adds them to a queue if they are ready.
 *
 * \param[in] collection Collection of entities corresponding to the current wait set.
 * \param[in] wait_result Result of rclcpp::WaitSet::wait corresponding to the collection.
 * \param[inout] queue of executables to append new ready executables to
 * \return number of new ready executables
 */
size_t
ready_executables(
  const ExecutorEntitiesCollection & collection,
  rclcpp::WaitResult<rclcpp::WaitSet> & wait_result,
<<<<<<< HEAD
  std::deque<rclcpp::AnyExecutable> & executables);

=======
  std::deque<rclcpp::AnyExecutable> & executables
);
>>>>>>> acfc0e29
}  // namespace executors
}  // namespace rclcpp

#endif  // RCLCPP__EXECUTORS__EXECUTOR_ENTITIES_COLLECTION_HPP_<|MERGE_RESOLUTION|>--- conflicted
+++ resolved
@@ -205,13 +205,8 @@
 ready_executables(
   const ExecutorEntitiesCollection & collection,
   rclcpp::WaitResult<rclcpp::WaitSet> & wait_result,
-<<<<<<< HEAD
-  std::deque<rclcpp::AnyExecutable> & executables);
-
-=======
   std::deque<rclcpp::AnyExecutable> & executables
 );
->>>>>>> acfc0e29
 }  // namespace executors
 }  // namespace rclcpp
 
