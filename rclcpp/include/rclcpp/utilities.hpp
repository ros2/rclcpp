--- conflicted
+++ resolved
@@ -18,11 +18,8 @@
 #include <chrono>
 #include <functional>
 #include <limits>
-<<<<<<< HEAD
 #include <stdexcept>
-=======
 #include <string>
->>>>>>> 6b108414
 #include <vector>
 
 #include "rclcpp/context.hpp"
