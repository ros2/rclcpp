--- conflicted
+++ resolved
@@ -98,12 +98,9 @@
     period.to_chrono<std::chrono::nanoseconds>(),
     std::forward<CallbackT>(callback),
     group,
-<<<<<<< HEAD
+    node_base.get(),
+    node_timers.get(),
     autostart);
-=======
-    node_base.get(),
-    node_timers.get());
->>>>>>> df994e43
 }
 
 /// Create a timer with a given clock
