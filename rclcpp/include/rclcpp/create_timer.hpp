// Copyright 2019 Open Source Robotics Foundation, Inc.
//
// Licensed under the Apache License, Version 2.0 (the "License");
// you may not use this file except in compliance with the License.
// You may obtain a copy of the License at
//
//     http://www.apache.org/licenses/LICENSE-2.0
//
// Unless required by applicable law or agreed to in writing, software
// distributed under the License is distributed on an "AS IS" BASIS,
// WITHOUT WARRANTIES OR CONDITIONS OF ANY KIND, either express or implied.
// See the License for the specific language governing permissions and
// limitations under the License.

#ifndef RCLCPP__CREATE_TIMER_HPP_
#define RCLCPP__CREATE_TIMER_HPP_

#include <chrono>
#include <exception>
#include <memory>
#include <string>
#include <utility>

#include "rclcpp/duration.hpp"
#include "rclcpp/node_interfaces/get_node_base_interface.hpp"
#include "rclcpp/node_interfaces/get_node_clock_interface.hpp"
#include "rclcpp/node_interfaces/get_node_timers_interface.hpp"
#include "rclcpp/node_interfaces/node_base_interface.hpp"
#include "rclcpp/node_interfaces/node_clock_interface.hpp"
#include "rclcpp/node_interfaces/node_timers_interface.hpp"

namespace rclcpp
{
namespace detail
{
/// Perform a safe cast to a timer period in nanoseconds
/**
 *
 * \tparam DurationRepT
 * \tparam DurationT
 * \param period period to execute callback. This duration must be 0 <= period < nanoseconds::max()
 * \return period, expressed as chrono::duration::nanoseconds
 * \throws std::invalid_argument if period is negative or too large
 */
template<typename DurationRepT, typename DurationT>
std::chrono::nanoseconds
safe_cast_to_period_in_ns(std::chrono::duration<DurationRepT, DurationT> period)
{
  if (period < std::chrono::duration<DurationRepT, DurationT>::zero()) {
    throw std::invalid_argument{"timer period cannot be negative"};
  }

  // Casting to a double representation might lose precision and allow the check below to succeed
  // but the actual cast to nanoseconds fail. Using 1 DurationT worth of nanoseconds less than max.
  constexpr auto maximum_safe_cast_ns =
    std::chrono::nanoseconds::max() - std::chrono::duration<DurationRepT, DurationT>(1);

  // If period is greater than nanoseconds::max(), the duration_cast to nanoseconds will overflow
  // a signed integer, which is undefined behavior. Checking whether any std::chrono::duration is
  // greater than nanoseconds::max() is a difficult general problem. This is a more conservative
  // version of Howard Hinnant's (the <chrono> guy>) response here:
  // https://stackoverflow.com/a/44637334/2089061
  // However, this doesn't solve the issue for all possible duration types of period.
  // Follow-up issue: https://github.com/ros2/rclcpp/issues/1177
  constexpr auto ns_max_as_double =
    std::chrono::duration_cast<std::chrono::duration<double, std::chrono::nanoseconds::period>>(
    maximum_safe_cast_ns);
  if (period > ns_max_as_double) {
    throw std::invalid_argument{
            "timer period must be less than std::chrono::nanoseconds::max()"};
  }

  const auto period_ns = std::chrono::duration_cast<std::chrono::nanoseconds>(period);
  if (period_ns < std::chrono::nanoseconds::zero()) {
    throw std::runtime_error{
            "Casting timer period to nanoseconds resulted in integer overflow."};
  }

  return period_ns;
}
}  // namespace detail

/// Create a timer with a given clock
/// \internal
template<typename CallbackT>
typename rclcpp::TimerBase::SharedPtr
create_timer(
  std::shared_ptr<node_interfaces::NodeBaseInterface> node_base,
  std::shared_ptr<node_interfaces::NodeTimersInterface> node_timers,
  rclcpp::Clock::SharedPtr clock,
  rclcpp::Duration period,
  CallbackT && callback,
  rclcpp::CallbackGroup::SharedPtr group = nullptr,
  bool autostart = true)
{
  return create_timer(
    node_base.get(),
    node_timers.get(),
    clock,
    period.to_chrono<std::chrono::nanoseconds>(),
    std::forward<CallbackT>(callback),
<<<<<<< HEAD
    node_base->get_context(),
    autostart);

  node_timers->add_timer(timer, group);
  return timer;
=======
    group);
>>>>>>> 6167a575
}

/// Create a timer with a given clock
template<typename NodeT, typename CallbackT>
typename rclcpp::TimerBase::SharedPtr
create_timer(
  NodeT node,
  rclcpp::Clock::SharedPtr clock,
  rclcpp::Duration period,
  CallbackT && callback,
  rclcpp::CallbackGroup::SharedPtr group = nullptr,
  bool autostart = true)
{
  return create_timer(
    clock,
    period.to_chrono<std::chrono::nanoseconds>(),
    std::forward<CallbackT>(callback),
    group,
<<<<<<< HEAD
    autostart);
=======
    rclcpp::node_interfaces::get_node_base_interface(node).get(),
    rclcpp::node_interfaces::get_node_timers_interface(node).get());
>>>>>>> 6167a575
}

/// Convenience method to create a general timer with node resources.
/**
 *
 * \tparam DurationRepT
 * \tparam DurationT
 * \tparam CallbackT
 * \param clock clock to be used
 * \param period period to execute callback. This duration must be 0 <= period < nanoseconds::max()
 * \param callback callback to execute via the timer period
<<<<<<< HEAD
 * \param group
 * \param node_base
 * \param node_timers
 * \param autostart defines if the timer should start it's countdown on initialization or not.
 * \return
 * \throws std::invalid argument if either node_base or node_timers
 * are null, or period is negative or too large
=======
 * \param group callback group
 * \param node_base node base interface
 * \param node_timers node timer interface
 * \return shared pointer to a generic timer
 * \throws std::invalid_argument if either clock, node_base or node_timers
 * are nullptr, or period is negative or too large
>>>>>>> 6167a575
 */
template<typename DurationRepT, typename DurationT, typename CallbackT>
typename rclcpp::GenericTimer<CallbackT>::SharedPtr
create_timer(
  rclcpp::Clock::SharedPtr clock,
  std::chrono::duration<DurationRepT, DurationT> period,
  CallbackT callback,
  rclcpp::CallbackGroup::SharedPtr group,
  node_interfaces::NodeBaseInterface * node_base,
  node_interfaces::NodeTimersInterface * node_timers,
  bool autostart = true)
{
  if (clock == nullptr) {
    throw std::invalid_argument{"clock cannot be null"};
  }
  if (node_base == nullptr) {
    throw std::invalid_argument{"input node_base cannot be null"};
  }
  if (node_timers == nullptr) {
    throw std::invalid_argument{"input node_timers cannot be null"};
  }

  const std::chrono::nanoseconds period_ns = detail::safe_cast_to_period_in_ns(period);

  // Add a new generic timer.
  auto timer = rclcpp::GenericTimer<CallbackT>::make_shared(
    std::move(clock), period_ns, std::move(callback), node_base->get_context());
  node_timers->add_timer(timer, group);
  return timer;
}

/// Convenience method to create a wall timer with node resources.
/**
 *
 * \tparam DurationRepT
 * \tparam DurationT
 * \tparam CallbackT
 * \param period period to execute callback. This duration must be 0 <= period < nanoseconds::max()
 * \param callback callback to execute via the timer period
 * \param group callback group
 * \param node_base node base interface
 * \param node_timers node timer interface
 * \return shared pointer to a wall timer
 * \throws std::invalid_argument if either node_base or node_timers
 * are null, or period is negative or too large
 */
template<typename DurationRepT, typename DurationT, typename CallbackT>
typename rclcpp::WallTimer<CallbackT>::SharedPtr
create_wall_timer(
  std::chrono::duration<DurationRepT, DurationT> period,
  CallbackT callback,
  rclcpp::CallbackGroup::SharedPtr group,
  node_interfaces::NodeBaseInterface * node_base,
  node_interfaces::NodeTimersInterface * node_timers)
{
  if (node_base == nullptr) {
    throw std::invalid_argument{"input node_base cannot be null"};
  }

  if (node_timers == nullptr) {
    throw std::invalid_argument{"input node_timers cannot be null"};
  }

  const std::chrono::nanoseconds period_ns = detail::safe_cast_to_period_in_ns(period);

  // Add a new wall timer.
  auto timer = rclcpp::WallTimer<CallbackT>::make_shared(
    period_ns, std::move(callback), node_base->get_context(), autostart);
  node_timers->add_timer(timer, group);
  return timer;
}
}  // namespace rclcpp

#endif  // RCLCPP__CREATE_TIMER_HPP_<|MERGE_RESOLUTION|>--- conflicted
+++ resolved
@@ -99,15 +99,8 @@
     clock,
     period.to_chrono<std::chrono::nanoseconds>(),
     std::forward<CallbackT>(callback),
-<<<<<<< HEAD
-    node_base->get_context(),
+    group,
     autostart);
-
-  node_timers->add_timer(timer, group);
-  return timer;
-=======
-    group);
->>>>>>> 6167a575
 }
 
 /// Create a timer with a given clock
@@ -126,12 +119,9 @@
     period.to_chrono<std::chrono::nanoseconds>(),
     std::forward<CallbackT>(callback),
     group,
-<<<<<<< HEAD
+    rclcpp::node_interfaces::get_node_base_interface(node).get(),
+    rclcpp::node_interfaces::get_node_timers_interface(node).get(),
     autostart);
-=======
-    rclcpp::node_interfaces::get_node_base_interface(node).get(),
-    rclcpp::node_interfaces::get_node_timers_interface(node).get());
->>>>>>> 6167a575
 }
 
 /// Convenience method to create a general timer with node resources.
@@ -143,22 +133,13 @@
  * \param clock clock to be used
  * \param period period to execute callback. This duration must be 0 <= period < nanoseconds::max()
  * \param callback callback to execute via the timer period
-<<<<<<< HEAD
- * \param group
- * \param node_base
- * \param node_timers
- * \param autostart defines if the timer should start it's countdown on initialization or not.
- * \return
- * \throws std::invalid argument if either node_base or node_timers
- * are null, or period is negative or too large
-=======
  * \param group callback group
  * \param node_base node base interface
  * \param node_timers node timer interface
+ * \param autostart defines if the timer should start it's countdown on initialization or not.
  * \return shared pointer to a generic timer
  * \throws std::invalid_argument if either clock, node_base or node_timers
  * are nullptr, or period is negative or too large
->>>>>>> 6167a575
  */
 template<typename DurationRepT, typename DurationT, typename CallbackT>
 typename rclcpp::GenericTimer<CallbackT>::SharedPtr
@@ -185,7 +166,7 @@
 
   // Add a new generic timer.
   auto timer = rclcpp::GenericTimer<CallbackT>::make_shared(
-    std::move(clock), period_ns, std::move(callback), node_base->get_context());
+    std::move(clock), period_ns, std::move(callback), node_base->get_context(), autostart);
   node_timers->add_timer(timer, group);
   return timer;
 }
@@ -212,7 +193,8 @@
   CallbackT callback,
   rclcpp::CallbackGroup::SharedPtr group,
   node_interfaces::NodeBaseInterface * node_base,
-  node_interfaces::NodeTimersInterface * node_timers)
+  node_interfaces::NodeTimersInterface * node_timers,
+  bool autostart = true)
 {
   if (node_base == nullptr) {
     throw std::invalid_argument{"input node_base cannot be null"};
