--- conflicted
+++ resolved
@@ -86,11 +86,7 @@
       node_parameters_
     )),
   node_waitables_(new rclcpp::node_interfaces::NodeWaitables(node_base_.get())),
-<<<<<<< HEAD
-  use_intra_process_comms_(use_intra_process_comms),
-=======
   use_intra_process_comms_(options.use_intra_process_comms()),
->>>>>>> f878c3f6
   sub_namespace_("")
 {
 }
