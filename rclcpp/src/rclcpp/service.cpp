// Copyright 2015 Open Source Robotics Foundation, Inc.
//
// Licensed under the Apache License, Version 2.0 (the "License");
// you may not use this file except in compliance with the License.
// You may obtain a copy of the License at
//
//     http://www.apache.org/licenses/LICENSE-2.0
//
// Unless required by applicable law or agreed to in writing, software
// distributed under the License is distributed on an "AS IS" BASIS,
// WITHOUT WARRANTIES OR CONDITIONS OF ANY KIND, either express or implied.
// See the License for the specific language governing permissions and
// limitations under the License.

#include "rclcpp/service.hpp"

#include <functional>
#include <iostream>
#include <memory>
#include <sstream>
#include <string>

#include "rclcpp/any_service_callback.hpp"
#include "rclcpp/macros.hpp"
#include "rmw/error_handling.h"
#include "rmw/rmw.h"

using rclcpp::ServiceBase;

ServiceBase::ServiceBase(std::shared_ptr<rcl_node_t> node_handle)
: node_handle_(node_handle),
  node_logger_(rclcpp::get_node_logger(node_handle_.get()))
{}

ServiceBase::~ServiceBase()
{
  clear_on_new_request_callback();
}

bool
ServiceBase::take_type_erased_request(void * request_out, rmw_request_id_t & request_id_out)
{
  rcl_ret_t ret = rcl_take_request(
    this->get_service_handle().get(),
    &request_id_out,
    request_out);
  if (RCL_RET_SERVICE_TAKE_FAILED == ret) {
    return false;
  } else if (RCL_RET_OK != ret) {
    rclcpp::exceptions::throw_from_rcl_error(ret);
  }
  return true;
}

const char *
ServiceBase::get_service_name()
{
  return rcl_service_get_service_name(this->get_service_handle().get());
}

std::shared_ptr<rcl_service_t>
ServiceBase::get_service_handle()
{
  return service_handle_;
}

std::shared_ptr<const rcl_service_t>
ServiceBase::get_service_handle() const
{
  return service_handle_;
}

rcl_node_t *
ServiceBase::get_rcl_node_handle()
{
  return node_handle_.get();
}

const rcl_node_t *
ServiceBase::get_rcl_node_handle() const
{
  return node_handle_.get();
}

bool
ServiceBase::exchange_in_use_by_wait_set_state(bool in_use_state)
{
  return in_use_by_wait_set_.exchange(in_use_state);
}

<<<<<<< HEAD
rclcpp::QoS
ServiceBase::get_response_publisher_actual_qos() const
{
  const rmw_qos_profile_t * qos =
    rcl_service_response_publisher_get_actual_qos(service_handle_.get());
  if (!qos) {
    auto msg =
      std::string("failed to get service's response publisher qos settings: ") +
      rcl_get_error_string().str;
    rcl_reset_error();
    throw std::runtime_error(msg);
  }

  rclcpp::QoS response_publisher_qos =
    rclcpp::QoS(rclcpp::QoSInitialization::from_rmw(*qos), *qos);

  return response_publisher_qos;
}

rclcpp::QoS
ServiceBase::get_request_subscription_actual_qos() const
{
  const rmw_qos_profile_t * qos =
    rcl_service_request_subscription_get_actual_qos(service_handle_.get());
  if (!qos) {
    auto msg =
      std::string("failed to get service's request subscription qos settings: ") +
      rcl_get_error_string().str;
    rcl_reset_error();
    throw std::runtime_error(msg);
  }

  rclcpp::QoS request_subscription_qos =
    rclcpp::QoS(rclcpp::QoSInitialization::from_rmw(*qos), *qos);

  return request_subscription_qos;
=======
void
ServiceBase::set_on_new_request_callback(rcl_event_callback_t callback, const void * user_data)
{
  rcl_ret_t ret = rcl_service_set_on_new_request_callback(
    service_handle_.get(),
    callback,
    user_data);

  if (RCL_RET_OK != ret) {
    using rclcpp::exceptions::throw_from_rcl_error;
    throw_from_rcl_error(ret, "failed to set the on new request callback for service");
  }
>>>>>>> 9c5ad79b
}<|MERGE_RESOLUTION|>--- conflicted
+++ resolved
@@ -88,7 +88,6 @@
   return in_use_by_wait_set_.exchange(in_use_state);
 }
 
-<<<<<<< HEAD
 rclcpp::QoS
 ServiceBase::get_response_publisher_actual_qos() const
 {
@@ -125,7 +124,8 @@
     rclcpp::QoS(rclcpp::QoSInitialization::from_rmw(*qos), *qos);
 
   return request_subscription_qos;
-=======
+}
+
 void
 ServiceBase::set_on_new_request_callback(rcl_event_callback_t callback, const void * user_data)
 {
@@ -138,5 +138,4 @@
     using rclcpp::exceptions::throw_from_rcl_error;
     throw_from_rcl_error(ret, "failed to set the on new request callback for service");
   }
->>>>>>> 9c5ad79b
 }