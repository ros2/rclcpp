--- conflicted
+++ resolved
@@ -152,8 +152,6 @@
   if (!group_ptr->get_associated_with_executor_atomic().load()) {
     throw std::runtime_error("Callback group needs to be associated with an executor.");
   }
-<<<<<<< HEAD
-=======
   /**
    * TODO(mjcarroll): The callback groups, being created by a node, should never outlive
    * the node. Since we haven't historically enforced this, turning this on may cause
@@ -164,8 +162,6 @@
     throw std::runtime_error("Node must not be deleted before its callback group(s).");
   }
   */
->>>>>>> 6379f0cf
-
   auto weak_group_ptr = rclcpp::CallbackGroup::WeakPtr(group_ptr);
   std::lock_guard<std::mutex> lock(mutex_);
   bool associated = manually_added_groups_.count(group_ptr) != 0;
@@ -261,8 +257,6 @@
   // Mark the node as disassociated (if the group is still valid)
   auto group_ptr = weak_group_it->lock();
   if (group_ptr) {
-<<<<<<< HEAD
-=======
     /**
      * TODO(mjcarroll): The callback groups, being created by a node, should never outlive
      * the node. Since we haven't historically enforced this, turning this on may cause
@@ -273,7 +267,6 @@
       throw std::runtime_error("Node must not be deleted before its callback group(s).");
     }
     */
->>>>>>> 6379f0cf
     std::atomic_bool & has_executor = group_ptr->get_associated_with_executor_atomic();
     has_executor.store(false);
   }
