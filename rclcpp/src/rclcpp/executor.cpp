--- conflicted
+++ resolved
@@ -419,15 +419,8 @@
   if (status == RCL_RET_WAIT_SET_EMPTY) {
     fprintf(stderr, "Warning: empty waitset received in rcl_wait(). This should never happen.\n");
   } else if (status != RCL_RET_OK && status != RCL_RET_TIMEOUT) {
-<<<<<<< HEAD
     using rclcpp::exceptions::throw_from_rcl_error;
     throw_from_rcl_error(status, "rcl_wait() failed");
-=======
-    std::string msg = "rcl_wait() failed: ";
-    msg += rcl_get_error_string_safe();
-    rcl_reset_error();
-    throw std::runtime_error(msg);
->>>>>>> ca5fb571
   }
 
   // check the null handles in the waitset and remove them from the handles in memory strategy
