// Copyright 2015 Open Source Robotics Foundation, Inc.
//
// Licensed under the Apache License, Version 2.0 (the "License");
// you may not use this file except in compliance with the License.
// You may obtain a copy of the License at
//
//     http://www.apache.org/licenses/LICENSE-2.0
//
// Unless required by applicable law or agreed to in writing, software
// distributed under the License is distributed on an "AS IS" BASIS,
// WITHOUT WARRANTIES OR CONDITIONS OF ANY KIND, either express or implied.
// See the License for the specific language governing permissions and
// limitations under the License.

#include "rclcpp/client.hpp"

#include <algorithm>
#include <chrono>
#include <cstdio>
#include <memory>
#include <string>

#include "rcl/graph.h"
#include "rcl/node.h"
#include "rcl/wait.h"
#include "rclcpp/exceptions.hpp"
#include "rclcpp/node_interfaces/node_base_interface.hpp"
#include "rclcpp/node_interfaces/node_graph_interface.hpp"
#include "rclcpp/utilities.hpp"
#include "rclcpp/logging.hpp"

using rclcpp::ClientBase;
using rclcpp::exceptions::InvalidNodeError;
using rclcpp::exceptions::throw_from_rcl_error;

ClientBase::ClientBase(
  rclcpp::node_interfaces::NodeBaseInterface * node_base,
  rclcpp::node_interfaces::NodeGraphInterface::SharedPtr node_graph)
: node_graph_(node_graph),
  node_handle_(node_base->get_shared_rcl_node_handle()),
  context_(node_base->get_context()),
  node_logger_(rclcpp::get_node_logger(node_handle_.get()))
{
  std::weak_ptr<rcl_node_t> weak_node_handle(node_handle_);
  rcl_client_t * new_rcl_client = new rcl_client_t;
  *new_rcl_client = rcl_get_zero_initialized_client();
  client_handle_.reset(
    new_rcl_client, [weak_node_handle](rcl_client_t * client)
    {
      auto handle = weak_node_handle.lock();
      if (handle) {
        if (rcl_client_fini(client, handle.get()) != RCL_RET_OK) {
          RCLCPP_ERROR(
            rclcpp::get_node_logger(handle.get()).get_child("rclcpp"),
            "Error in destruction of rcl client handle: %s", rcl_get_error_string().str);
          rcl_reset_error();
        }
      } else {
        RCLCPP_ERROR(
          rclcpp::get_logger("rclcpp"),
          "Error in destruction of rcl client handle: "
          "the Node Handle was destructed too early. You will leak memory");
      }
      delete client;
    });
}

ClientBase::~ClientBase()
{
  clear_on_new_response_callback();
  // Make sure the client handle is destructed as early as possible and before the node handle
  client_handle_.reset();
}

bool
ClientBase::take_type_erased_response(void * response_out, rmw_request_id_t & request_header_out)
{
  rcl_ret_t ret = rcl_take_response(
    this->get_client_handle().get(),
    &request_header_out,
    response_out);
  if (RCL_RET_CLIENT_TAKE_FAILED == ret) {
    return false;
  } else if (RCL_RET_OK != ret) {
    rclcpp::exceptions::throw_from_rcl_error(ret);
  }
  return true;
}

const char *
ClientBase::get_service_name() const
{
  return rcl_client_get_service_name(this->get_client_handle().get());
}

std::shared_ptr<rcl_client_t>
ClientBase::get_client_handle()
{
  return client_handle_;
}

std::shared_ptr<const rcl_client_t>
ClientBase::get_client_handle() const
{
  return client_handle_;
}

bool
ClientBase::service_is_ready() const
{
  bool is_ready;
  rcl_ret_t ret = rcl_service_server_is_available(
    this->get_rcl_node_handle(),
    this->get_client_handle().get(),
    &is_ready);
  if (RCL_RET_NODE_INVALID == ret) {
    const rcl_node_t * node_handle = this->get_rcl_node_handle();
    if (node_handle && !rcl_context_is_valid(node_handle->context)) {
      // context is shutdown, do a soft failure
      return false;
    }
  }
  if (ret != RCL_RET_OK) {
    throw_from_rcl_error(ret, "rcl_service_server_is_available failed");
  }
  return is_ready;
}

bool
ClientBase::wait_for_service_nanoseconds(std::chrono::nanoseconds timeout)
{
  auto start = std::chrono::steady_clock::now();
  // make an event to reuse, rather than create a new one each time
  auto node_ptr = node_graph_.lock();
  if (!node_ptr) {
    throw InvalidNodeError();
  }
  // check to see if the server is ready immediately
  if (this->service_is_ready()) {
    return true;
  }
  if (timeout == std::chrono::nanoseconds(0)) {
    // check was non-blocking, return immediately
    return false;
  }
  auto event = node_ptr->get_graph_event();
  // update the time even on the first loop to account for time spent in the first call
  // to this->server_is_ready()
  std::chrono::nanoseconds time_to_wait =
    timeout > std::chrono::nanoseconds(0) ?
    timeout - (std::chrono::steady_clock::now() - start) :
    std::chrono::nanoseconds::max();
  if (time_to_wait < std::chrono::nanoseconds(0)) {
    // Do not allow the time_to_wait to become negative when timeout was originally positive.
    // Setting time_to_wait to 0 will allow one non-blocking wait because of the do-while.
    time_to_wait = std::chrono::nanoseconds(0);
  }
  do {
    if (!rclcpp::ok(this->context_)) {
      return false;
    }
    // Limit each wait to 100ms to workaround an issue specific to the Connext RMW implementation.
    // A race condition means that graph changes for services becoming available may trigger the
    // wait set to wake up, but then not be reported as ready immediately after the wake up
    // (see https://github.com/ros2/rmw_connext/issues/201)
    // If no other graph events occur, the wait set will not be triggered again until the timeout
    // has been reached, despite the service being available, so we artificially limit the wait
    // time to limit the delay.
    node_ptr->wait_for_graph_change(
      event, std::min(time_to_wait, std::chrono::nanoseconds(RCL_MS_TO_NS(100))));
    // Because of the aforementioned race condition, we check if the service is ready even if the
    // graph event wasn't triggered.
    event->check_and_clear();
    if (this->service_is_ready()) {
      return true;
    }
    // server is not ready, loop if there is time left
    if (timeout > std::chrono::nanoseconds(0)) {
      time_to_wait = timeout - (std::chrono::steady_clock::now() - start);
    }
    // if timeout is negative, time_to_wait will never reach zero
  } while (time_to_wait > std::chrono::nanoseconds(0));
  return false;  // timeout exceeded while waiting for the server to be ready
}

rcl_node_t *
ClientBase::get_rcl_node_handle()
{
  return node_handle_.get();
}

const rcl_node_t *
ClientBase::get_rcl_node_handle() const
{
  return node_handle_.get();
}

bool
ClientBase::exchange_in_use_by_wait_set_state(bool in_use_state)
{
  return in_use_by_wait_set_.exchange(in_use_state);
}

<<<<<<< HEAD
rclcpp::QoS
ClientBase::get_request_publisher_actual_qos() const
{
  const rmw_qos_profile_t * qos =
    rcl_client_request_publisher_get_actual_qos(client_handle_.get());
  if (!qos) {
    auto msg =
      std::string("failed to get client's request publisher qos settings: ") +
      rcl_get_error_string().str;
    rcl_reset_error();
    throw std::runtime_error(msg);
  }

  rclcpp::QoS request_publisher_qos =
    rclcpp::QoS(rclcpp::QoSInitialization::from_rmw(*qos), *qos);

  return request_publisher_qos;
}

rclcpp::QoS
ClientBase::get_response_subscription_actual_qos() const
{
  const rmw_qos_profile_t * qos =
    rcl_client_response_subscription_get_actual_qos(client_handle_.get());
  if (!qos) {
    auto msg =
      std::string("failed to get client's response subscription qos settings: ") +
      rcl_get_error_string().str;
    rcl_reset_error();
    throw std::runtime_error(msg);
  }

  rclcpp::QoS response_subscription_qos =
    rclcpp::QoS(rclcpp::QoSInitialization::from_rmw(*qos), *qos);

  return response_subscription_qos;
=======
void
ClientBase::set_on_new_response_callback(rcl_event_callback_t callback, const void * user_data)
{
  rcl_ret_t ret = rcl_client_set_on_new_response_callback(
    client_handle_.get(),
    callback,
    user_data);

  if (RCL_RET_OK != ret) {
    using rclcpp::exceptions::throw_from_rcl_error;
    throw_from_rcl_error(ret, "failed to set the on new response callback for client");
  }
>>>>>>> 9c5ad79b
}<|MERGE_RESOLUTION|>--- conflicted
+++ resolved
@@ -201,7 +201,6 @@
   return in_use_by_wait_set_.exchange(in_use_state);
 }
 
-<<<<<<< HEAD
 rclcpp::QoS
 ClientBase::get_request_publisher_actual_qos() const
 {
@@ -238,7 +237,8 @@
     rclcpp::QoS(rclcpp::QoSInitialization::from_rmw(*qos), *qos);
 
   return response_subscription_qos;
-=======
+}
+
 void
 ClientBase::set_on_new_response_callback(rcl_event_callback_t callback, const void * user_data)
 {
@@ -251,5 +251,4 @@
     using rclcpp::exceptions::throw_from_rcl_error;
     throw_from_rcl_error(ret, "failed to set the on new response callback for client");
   }
->>>>>>> 9c5ad79b
 }